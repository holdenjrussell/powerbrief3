"use client";

import React, { useState, useEffect } from 'react';
import { useParams } from 'next/navigation';
import Link from 'next/link';
import { ArrowLeft, Sparkles, ChevronLeft, ChevronRight, Upload, X, Save, CheckCircle } from 'lucide-react';
import dynamic from 'next/dynamic';
import { useTldrawPersistence } from '@/hooks/useTldrawPersistence';

// Dynamically import both Tldraw component and toRichText function together to avoid multiple instances
const TldrawComponent = dynamic(
<<<<<<< HEAD
  async () => {
    const tldrawModule = await import('@tldraw/tldraw');
    return { 
      default: tldrawModule.Tldraw,
      toRichText: tldrawModule.toRichText
    };
  },
=======
  () => import('@tldraw/tldraw').then((mod) => {
    // Store the toRichText function when tldraw loads to avoid duplicate imports
    if (typeof window !== 'undefined') {
      (window as Window & { __tldrawToRichText?: typeof mod.toRichText }).__tldrawToRichText = mod.toRichText;
    }
    return mod.Tldraw;
  }),
>>>>>>> 298aaf5b
  { 
    ssr: false,
    loading: () => <div className="w-full h-full flex items-center justify-center bg-gray-100">Loading canvas...</div>
  }
);

<<<<<<< HEAD
=======
// Import CSS
import '@tldraw/tldraw/tldraw.css';
import '@/styles/powerframe.css';

>>>>>>> 298aaf5b
export default function WireframeEditorPage() {
  const params = useParams();
  const brandId = params.brandId as string;
  const wireframeId = params.wireframeId as string;
  
  const [sidebarCollapsed, setSidebarCollapsed] = useState(false);
  const [selectedImage, setSelectedImage] = useState<File | null>(null);
  const [imagePreview, setImagePreview] = useState<string | null>(null);
  const [prompt, setPrompt] = useState('');
  const [selectedModel, setSelectedModel] = useState<'gemini-2.5-pro' | 'gemini-2.5-flash'>('gemini-2.5-pro');
  const [isGenerating, setIsGenerating] = useState(false);
  // eslint-disable-next-line @typescript-eslint/no-explicit-any
  const [currentEditor, setCurrentEditor] = useState<any>(null);
  const [isClient, setIsClient] = useState(false);
  const [isSaving, setIsSaving] = useState(false);
  const [lastSaved, setLastSaved] = useState<Date | null>(null);
  // eslint-disable-next-line @typescript-eslint/no-explicit-any
  const [toRichTextFn, setToRichTextFn] = useState<any>(null);
  
  // Temporary debugging feature
  const [jsonInput, setJsonInput] = useState('');
  const [isLoadingJson, setIsLoadingJson] = useState(false);

  // Custom persistence hook - NO AUTO-SAVE
  const { saveNow, hasLoadedInitialData } = useTldrawPersistence({
    wireframeId,
    editor: currentEditor
  });

  // Add save on page unload
  useEffect(() => {
    const handleBeforeUnload = async () => {
      if (currentEditor) {
        try {
          await saveNow();
        } catch (error) {
          console.error('Failed to save on page unload:', error);
        }
      }
    };

    window.addEventListener('beforeunload', handleBeforeUnload);
    return () => window.removeEventListener('beforeunload', handleBeforeUnload);
  }, [currentEditor, saveNow]);

  // Very infrequent backup save (every 5 minutes) as safety net
  useEffect(() => {
    if (!currentEditor) return;

    const backupSaveInterval = setInterval(async () => {
      try {
        console.log('Performing backup save...');
        await saveNow();
      } catch (error) {
        console.error('Backup save failed:', error);
      }
    }, 5 * 60 * 1000); // 5 minutes

    return () => clearInterval(backupSaveInterval);
  }, [currentEditor, saveNow]);

  // Valid tldraw colors - expanded list
  const VALID_COLORS = ['black', 'grey', 'white', 'blue', 'red', 'green', 'orange', 'yellow', 'light-violet', 'violet', 'light-blue', 'light-green', 'light-red', 'light-grey'];
  
  // Color mapping for invalid colors
  const COLOR_MAP: Record<string, string> = {
    'dark-grey': 'black',
    'light-gray': 'light-grey',
    'dark-gray': 'black',
    'gray': 'grey'
  };

  // Function to validate and fix colors
  // eslint-disable-next-line @typescript-eslint/no-explicit-any
  const validateColor = (color: any): string => {
    if (typeof color !== 'string') return 'black';
    
    const lowerColor = color.toLowerCase();
    
    // If it's already valid, return it
    if (VALID_COLORS.includes(lowerColor)) {
      return lowerColor;
    }
    
    // If we have a mapping for it, use that
    if (COLOR_MAP[lowerColor]) {
      return COLOR_MAP[lowerColor];
    }
    
    // Default to black for any unknown color
    return 'black';
  };

  // Function to validate and fix shape properties
  // eslint-disable-next-line @typescript-eslint/no-explicit-any
  const validateShape = (shape: any): any => {
    const validatedShape = { ...shape }; // Shallow copy for modification
    
    // Ensure props object exists
    if (!validatedShape.props) {
      validatedShape.props = {};
    }

    // Handle text shapes
    if (validatedShape.type === 'text') {
      // Check if shape has old 'text' property instead of 'richText'
      if (validatedShape.props.text !== undefined && validatedShape.props.richText === undefined) {
        console.warn(`DEFENSIVE FIX (TEXT): Shape ID ${validatedShape.id || 'N/A'} (type: text) has legacy 'text' property. Converting to 'richText'.`);
        // Convert text to richText format using dynamically loaded function
        if (toRichTextFn) {
          const textValue = String(validatedShape.props.text === null || typeof validatedShape.props.text === 'undefined' ? '' : validatedShape.props.text);
          validatedShape.props.richText = toRichTextFn(textValue);
          delete validatedShape.props.text;
        }
      }
      
      // Ensure props.richText exists and is in the correct format
      if (validatedShape.props.richText === undefined) {
        console.warn(`DEFENSIVE FIX (TEXT): Shape ID ${validatedShape.id || 'N/A'} (type: text) missing 'richText' property. Adding default.`);
        if (toRichTextFn) {
          validatedShape.props.richText = toRichTextFn('');
        }
      } else if (typeof validatedShape.props.richText === 'string') {
        // If richText is a plain string, convert it to rich text format
        console.warn(`DEFENSIVE FIX (TEXT): Shape ID ${validatedShape.id || 'N/A'} (type: text) has plain string 'richText'. Converting to rich text format.`);
        if (toRichTextFn) {
          validatedShape.props.richText = toRichTextFn(validatedShape.props.richText);
        }
      } else if (typeof validatedShape.props.richText === 'object' && validatedShape.props.richText !== null) {
        // richText is already an object (proper rich text format), leave it as is
        console.log(`DEFENSIVE CHECK (TEXT): Shape ID ${validatedShape.id || 'N/A'} (type: text) already has richText object format.`);
      }
      
      // Ensure font property exists and is valid
      if (!validatedShape.props.font || !['sans', 'serif', 'mono', 'draw'].includes(validatedShape.props.font)) {
        console.warn(`DEFENSIVE FIX (TEXT): Shape ID ${validatedShape.id || 'N/A'} (type: text) missing or invalid 'font'. Value: ${validatedShape.props.font}. Adding default 'sans'.`);
        validatedShape.props.font = 'sans';
      }
      
      // Ensure size property exists and is valid
      if (!validatedShape.props.size || !['s', 'm', 'l', 'xl'].includes(validatedShape.props.size)) {
        console.warn(`DEFENSIVE FIX (TEXT): Shape ID ${validatedShape.id || 'N/A'} (type: text) missing or invalid 'size'. Value: ${validatedShape.props.size}. Setting to default 'm'.`);
        validatedShape.props.size = 'm';
      }
      
      // Remove align property as it's not valid for text shapes in this TLDraw version
      if (validatedShape.props.align !== undefined) {
        console.warn(`DEFENSIVE FIX (TEXT): Shape ID ${validatedShape.id || 'N/A'} (type: text) has invalid 'align' property. Removing it.`);
        delete validatedShape.props.align;
      }
      
      // Add autoSize property if not present
      if (typeof validatedShape.props.autoSize === 'undefined') {
        validatedShape.props.autoSize = true; // Default to auto-sizing
      }
      
      // If w is provided, ensure it's a positive number
      if (validatedShape.props.w !== undefined) {
        if (typeof validatedShape.props.w !== 'number' || validatedShape.props.w <= 0) {
          console.warn(`DEFENSIVE FIX (TEXT): Shape ID ${validatedShape.id || 'N/A'} (type: text) has invalid 'w'. Value: ${validatedShape.props.w}. Removing it.`);
          delete validatedShape.props.w;
        }
      }
      
      // Validate color
      if (validatedShape.props.color) {
        validatedShape.props.color = validateColor(validatedShape.props.color);
      }
    }
    
    // For geo shapes, handle text property (geo shapes CAN have text with font)
    if (validatedShape.type === 'geo' && validatedShape.props?.text) {
      // Ensure font property exists when text is present
      if (!validatedShape.props.font) {
        console.warn(`DEFENSIVE FIX (GEO): Shape ID ${validatedShape.id || 'N/A'} (type: geo) has text but missing font property. Adding default 'sans'.`);
        validatedShape.props.font = 'sans';
      }
    }
    
    // Validate color property if it exists for any shape type
    if (validatedShape.props?.color) {
      validatedShape.props.color = validateColor(validatedShape.props.color);
    }
    
    // Validate size property for geo shapes
    if (validatedShape.type === 'geo' && validatedShape.props?.size) {
       if (!['s', 'm', 'l', 'xl'].includes(validatedShape.props.size)) {
        console.warn(`DEFENSIVE FIX (GEO_SIZE): Shape ID ${validatedShape.id || 'N/A'} (type: geo) has invalid 'size'. Value: ${validatedShape.props.size}. Setting to default 'm'.`);
        validatedShape.props.size = 'm';
       }
    }
    
    return validatedShape;
  };

  // Ensure we're on the client side and get toRichText function from stored reference
  useEffect(() => {
    setIsClient(true);
    
    // Get toRichText function from the stored reference to avoid duplicate imports
    const checkForTldrawFunction = () => {
      // eslint-disable-next-line @typescript-eslint/no-explicit-any
      const tldrawWindow = window as Window & { __tldrawToRichText?: (text: string) => any };
      if (tldrawWindow.__tldrawToRichText) {
        setToRichTextFn(() => tldrawWindow.__tldrawToRichText);
      } else {
        // If not available yet, check again in 100ms
        setTimeout(checkForTldrawFunction, 100);
      }
    };
    
    checkForTldrawFunction();
  }, []);

  const handleImageUpload = (event: React.ChangeEvent<HTMLInputElement>) => {
    const file = event.target.files?.[0];
    if (file) {
      // Validate file type
      if (!file.type.startsWith('image/')) {
        alert('Please select a valid image file');
        return;
      }
      
      // Validate file size (max 20MB)
      if (file.size > 20 * 1024 * 1024) {
        alert('Image file size must be less than 20MB');
        return;
      }

      setSelectedImage(file);
      
      // Create preview
      const reader = new FileReader();
      reader.onload = () => {
        setImagePreview(reader.result as string);
      };
      reader.readAsDataURL(file);
      }
    };

  const removeImage = () => {
    setSelectedImage(null);
    setImagePreview(null);
  };

  const convertImageToBase64 = (file: File): Promise<string> => {
    return new Promise((resolve, reject) => {
      const reader = new FileReader();
      reader.onload = () => {
        const result = reader.result as string;
        // Remove the data:image/jpeg;base64, prefix to get just the base64 string
        const base64String = result.split(',')[1];
        resolve(base64String);
      };
      reader.onerror = reject;
      reader.readAsDataURL(file);
    });
  };

  const handleGenerateWireframe = async () => {
    if (!selectedImage) {
      alert('Please upload an image first');
      return;
    }
    
    if (!currentEditor) {
      alert('Editor not available');
      return;
    }

    if (isGenerating) {
      console.log('Generation already in progress, ignoring click');
      return;
    }

    setIsGenerating(true);
    try {
      // Convert image to base64
      const base64Image = await convertImageToBase64(selectedImage);
      
      // Create a basic brand context for the API
      const brandContext = {
        brandName: 'Your Brand',
        brandConfig: {
          voice: prompt || 'Professional and engaging',
          tone: 'Friendly',
          values: 'Quality and innovation',
          usp: 'Best-in-class solutions',
          targetAudience: 'Modern consumers',
          keywords: [] 
        },
        pageType: 'General'
      };
      
      console.log('Sending request to API...');
      const response = await fetch('/api/powerframe/extract-modules', {
        method: 'POST',
        headers: {
          'Content-Type': 'application/json',
        },
        body: JSON.stringify({
          imageData: base64Image,
          imageType: selectedImage.type,
          brandContext: JSON.stringify(brandContext),
          pageType: 'General',
          products: null,
          model: selectedModel 
        }),
      });

      console.log('API response status:', response.status);

      if (!response.ok) {
        const errorData = await response.json();
        throw new Error(errorData.error || 'Failed to generate wireframe');
      }

      const { extractedModules } = await response.json();
      
      if (!extractedModules || !Array.isArray(extractedModules)) {
        throw new Error('Invalid response format from AI service');
      }

      await processAndCreateShapes(extractedModules);
      
    } catch (error) {
      console.error('Error generating wireframe:', error);
      alert(`Failed to generate wireframe: ${error instanceof Error ? error.message : 'Unknown error'}`);
    } finally {
      setIsGenerating(false);
    }
  };

  // Temporary debugging function to load JSON directly
  const handleLoadJson = async () => {
    if (!jsonInput.trim()) {
      alert('Please enter JSON data first');
      return;
    }
    
    if (!currentEditor) {
      alert('Editor not available');
      return;
    }

    if (isLoadingJson) {
      console.log('JSON loading already in progress, ignoring click');
      return;
    }

    setIsLoadingJson(true);
    try {
      console.log('Parsing JSON input...');
      const parsedJson = JSON.parse(jsonInput);
      
      if (!Array.isArray(parsedJson)) {
        throw new Error('JSON must be an array of shapes');
      }

      await processAndCreateShapes(parsedJson);
      
    } catch (error) {
      console.error('Error loading JSON:', error);
      alert(`Failed to load JSON: ${error instanceof Error ? error.message : 'Unknown error'}`);
    } finally {
      setIsLoadingJson(false);
    }
  };

  // Extract the common shape processing logic
  // eslint-disable-next-line @typescript-eslint/no-explicit-any
  const processAndCreateShapes = async (extractedModules: any[]) => {
    console.log('Extracted modules from input:', JSON.stringify(extractedModules, null, 2));
      
    // Validate and ensure all shapes have proper IDs
    // eslint-disable-next-line @typescript-eslint/no-explicit-any
    const processedShapes: any[] = [];
    // eslint-disable-next-line @typescript-eslint/no-explicit-any
    extractedModules.forEach((shape: any, index: number) => {
      console.log(`Processing shape ${index}:`, JSON.stringify(shape, null, 2));
      const validatedShape = validateShape(shape);
      console.log(`Validated shape ${index}:`, JSON.stringify(validatedShape, null, 2));
      
      // Add the validated shape with an ID
      processedShapes.push({
        ...validatedShape,
        id: validatedShape.id || currentEditor.createShapeId()
      });
    });
    
    const validatedShapes = processedShapes;
    
    if (validatedShapes.length > 0 && isClient) {
      // Clear existing shapes
      // eslint-disable-next-line @typescript-eslint/no-explicit-any
      const existingShapeIds = currentEditor.getCurrentPageShapes().map((s: any) => s.id);
      if (existingShapeIds.length > 0) {
        currentEditor.deleteShapes(existingShapeIds);
      }
      
      // Log the validated shapes for debugging
      console.log('=== VALIDATED SHAPES BEFORE CREATION ===');
      console.log(JSON.stringify(validatedShapes, null, 2));
      console.log('=== END VALIDATED SHAPES ===');
      
      // Create shapes directly from input
      try {
        // Try batch creation first
        currentEditor.createShapes(validatedShapes);
        currentEditor.zoomToFit();
        alert(`Generated ${validatedShapes.length} wireframe elements!`);
      } catch (batchError) {
        console.error('Error creating shapes in batch:', batchError);
        console.error('Attempting to create shapes one by one to isolate the problem...');
        
        // Try creating shapes one by one to isolate the problematic shape
        let successCount = 0;
        // eslint-disable-next-line @typescript-eslint/no-explicit-any
        const failedShapes: Array<{index: number, shape: any, error: any}> = [];
        
        for (let i = 0; i < validatedShapes.length; i++) {
          const shape = validatedShapes[i];
          try {
            console.log(`Attempting to create shape ${i + 1}/${validatedShapes.length}:`, JSON.stringify(shape, null, 2));
            currentEditor.createShapes([shape]);
            successCount++;
          } catch (singleShapeError) {
            console.error(`Failed to create shape at index ${i}:`, singleShapeError);
            console.error('Problematic shape data:', JSON.stringify(shape, null, 2));
            
            // Store the failed shape info
            failedShapes.push({
              index: i,
              shape: shape,
              error: singleShapeError
            });
            
            // Log specific details about text shapes
            if (shape.type === 'text') {
              console.error('Text shape debug info:');
              console.error('- props.richText type:', typeof shape.props?.richText);
              console.error('- props.richText value:', shape.props?.richText);
              console.error('- props.richText length:', shape.props?.richText?.length);
              console.error('- props.font:', shape.props?.font);
              console.error('- props.size:', shape.props?.size);
              console.error('- props.color:', shape.props?.color);
              console.error('- All props keys:', Object.keys(shape.props || {}));
              
              // Check for unusual characters in richText if it's a string
              if (typeof shape.props?.richText === 'string') {
                const charCodes = [];
                for (let j = 0; j < shape.props.richText.length; j++) {
                  charCodes.push(shape.props.richText.charCodeAt(j));
                }
                console.error('- Character codes in richText:', charCodes);
              }
            }
            
            // Continue to next shape instead of breaking
            console.log(`Continuing to next shape...`);
          }
        }
        
        // Show comprehensive summary
        if (successCount > 0) {
          currentEditor.zoomToFit();
        }
        
        // Create detailed error summary
        console.log('\n=== SHAPE CREATION SUMMARY ===');
        console.log(`✅ Successfully created: ${successCount}/${validatedShapes.length} shapes`);
        console.log(`❌ Failed to create: ${failedShapes.length}/${validatedShapes.length} shapes`);
        
        if (failedShapes.length > 0) {
          console.log('\n=== FAILED SHAPES DETAILS ===');
          failedShapes.forEach(({index, shape, error}) => {
            console.log(`\nShape ${index + 1} (ID: ${shape.id || 'N/A'}):`);
            console.log(`- Type: ${shape.type}`);
            console.log(`- Error: ${error.message}`);
            console.log(`- Shape data:`, JSON.stringify(shape, null, 2));
          });
          
          // Create summary for alert
          const errorTypes = failedShapes.reduce((acc, {error}) => {
            const errorMsg = error.message || 'Unknown error';
            acc[errorMsg] = (acc[errorMsg] || 0) + 1;
            return acc;
          }, {} as Record<string, number>);
          
          const errorSummary = Object.entries(errorTypes)
            .map(([error, count]) => `• ${error} (${count}x)`)
            .join('\n');
          
          alert(`Shape Creation Results:
✅ Success: ${successCount}/${validatedShapes.length}
❌ Failed: ${failedShapes.length}/${validatedShapes.length}

Common Errors:
${errorSummary}

Check console for detailed error analysis.`);
        } else {
          alert(`All ${successCount} shapes created successfully!`);
        }
      }
    } else {
      alert('No shapes were generated. Please try different input.');
    }
  };

  // Manual save function
  const handleManualSave = async () => {
    if (!currentEditor || isSaving) return;
    
    setIsSaving(true);
    try {
      await saveNow();
      setLastSaved(new Date());
    } catch (error) {
      console.error('Failed to save:', error);
      alert('Failed to save wireframe. Please try again.');
    } finally {
      setIsSaving(false);
    }
  };

  // Don't render anything until client-side
  if (!isClient) {
    return (
      <div className="h-full flex items-center justify-center bg-gray-100">
        <div className="text-center">
          <div className="animate-spin rounded-full h-8 w-8 border-b-2 border-blue-600 mx-auto mb-2"></div>
          <p className="text-gray-600">Loading wireframe editor...</p>
        </div>
        </div>
    );
  }

  return (
    <div className="h-full flex flex-col bg-white">
      {/* Header */}
      <div className="bg-white border-b px-6 py-4 flex-shrink-0">
        <div className="flex items-center justify-between">
          <div className="flex items-center space-x-4">
            <Link
              href={`/app/powerframe/${brandId}`}
              className="inline-flex items-center text-sm text-gray-500 hover:text-gray-700"
            >
              <ArrowLeft className="h-4 w-4 mr-1" />
              Back
            </Link>
            <div>
              <h1 className="text-xl font-semibold text-gray-900">AI Wireframe Canvas</h1>
              <div className="flex items-center space-x-2">
                <p className="text-sm text-gray-500">Wireframe ID: {wireframeId}</p>
                {hasLoadedInitialData && (
                  <div className="flex items-center space-x-1">
                    <CheckCircle className="h-3 w-3 text-green-500" />
                    <span className="text-xs text-green-600">Data loaded</span>
                  </div>
                )}
              </div>
            </div>
          </div>
          
          <div className="flex items-center space-x-3">
            {/* Save Status */}
            <div className="flex items-center space-x-2">
              {lastSaved && (
                <span className="text-xs text-gray-500">
                  Last saved: {lastSaved.toLocaleTimeString()}
                </span>
              )}
              
              {/* Debug Test Button */}
              <button
                onClick={() => {
                  if (currentEditor) {
                    console.log('🧪 Testing zoom programmatically...');
                    console.log('🔍 Current zoom level:', currentEditor.getZoomLevel());
                    currentEditor.zoomIn();
                    console.log('✅ Zoom in command sent');
                    setTimeout(() => {
                      console.log('🔍 New zoom level:', currentEditor.getZoomLevel());
                    }, 100);
                  } else {
                    console.log('❌ Editor not available');
                  }
                }}
                className="inline-flex items-center space-x-1 px-2 py-1 text-xs bg-yellow-500 text-white rounded-md hover:bg-yellow-600 transition-colors"
                title="Test zoom functionality"
              >
                🧪 Test Zoom
              </button>
              
              <button
                onClick={() => {
                  if (currentEditor) {
                    console.log('🧪 Testing zoom to fit...');
                    currentEditor.zoomToFit();
                    console.log('✅ Zoom to fit command sent');
                  }
                }}
                className="inline-flex items-center space-x-1 px-2 py-1 text-xs bg-green-500 text-white rounded-md hover:bg-green-600 transition-colors"
                title="Test zoom to fit"
              >
                🎯 Fit
              </button>
              
              <button
                onClick={async () => {
                  if (confirm('Clear all canvas data? This will reset your wireframe to empty.')) {
                    try {
                      console.log('🗑️ Clearing corrupted tldraw data...');
                      await fetch(`/api/wireframes/${wireframeId}`, {
                        method: 'PATCH',
                        headers: { 'Content-Type': 'application/json' },
                        body: JSON.stringify({ tldraw_data: null })
                      });
                      window.location.reload();
                    } catch (error) {
                      console.error('Failed to clear data:', error);
                      alert('Failed to clear data. Try refreshing the page.');
                    }
                  }
                }}
                className="inline-flex items-center space-x-1 px-2 py-1 text-xs bg-red-500 text-white rounded-md hover:bg-red-600 transition-colors"
                title="Clear corrupted canvas data"
              >
                🗑️ Reset
              </button>
              
              {/* Manual Save Button */}
              <button
                onClick={handleManualSave}
                disabled={isSaving || !currentEditor}
                className="inline-flex items-center space-x-1 px-3 py-1.5 text-sm bg-blue-600 text-white rounded-md hover:bg-blue-700 disabled:opacity-50 disabled:cursor-not-allowed transition-colors"
                title="Save wireframe to Supabase"
              >
                {isSaving ? (
                  <>
                    <div className="animate-spin rounded-full h-3 w-3 border border-white border-t-transparent"></div>
                    <span>Saving...</span>
                  </>
                ) : (
                  <>
                    <Save className="h-3 w-3" />
                    <span>Save</span>
                  </>
                )}
              </button>
            </div>
          </div>
        </div>
        
        {/* Save indicator */}
        <div className="mt-2 text-xs text-gray-400">
          Manual save • Backup save every 5 min • Saves on page exit
        </div>
      </div>

      <div className="flex-1 flex overflow-hidden">
        {/* AI Generation Sidebar */}
        <div className={`${sidebarCollapsed ? 'w-12' : 'w-80'} bg-gray-50 border-r transition-all duration-300 overflow-y-auto flex flex-col flex-shrink-0`}>
          <div className="p-4 space-y-6 flex-grow">
            <div className="flex justify-between items-center mb-4">
              {!sidebarCollapsed && <h3 className="text-sm font-semibold text-gray-900">AI Generation</h3>}
              <button
                onClick={() => setSidebarCollapsed(!sidebarCollapsed)}
                className="p-1 rounded hover:bg-gray-200 transition-colors"
                title={sidebarCollapsed ? 'Expand sidebar' : 'Collapse sidebar'}
              >
                {sidebarCollapsed ? (
                  <ChevronRight className="h-4 w-4" />
                ) : (
                  <ChevronLeft className="h-4 w-4" />
                )}
              </button>
            </div>
            
            {!sidebarCollapsed && (
              <>
                <div className="space-y-4">
                  {/* Image Upload */}
                  <div>
                    <label className="block text-sm font-medium text-gray-700 mb-2">
                      Upload Image *
                    </label>
                    {!selectedImage ? (
                      <div className="relative">
                        <input
                          type="file"
                          accept="image/*"
                          onChange={handleImageUpload}
                          className="hidden"
                          id="image-upload"
                        />
                        <label
                          htmlFor="image-upload"
                          className="flex flex-col items-center justify-center w-full h-32 border-2 border-gray-300 border-dashed rounded-lg cursor-pointer bg-gray-50 hover:bg-gray-100 transition-colors"
                        >
                          <div className="flex flex-col items-center justify-center pt-5 pb-6">
                            <Upload className="w-8 h-8 mb-2 text-gray-400" />
                            <p className="mb-2 text-sm text-gray-500">
                              <span className="font-semibold">Click to upload</span>
                            </p>
                            <p className="text-xs text-gray-500">PNG, JPG, JPEG (MAX. 20MB)</p>
                          </div>
                        </label>
            </div>
                    ) : (
                      <div className="relative">
                        <div className="relative">
                          {imagePreview && (
                            <img
                              src={imagePreview}
                              alt="Upload preview"
                              className="w-full h-32 object-cover rounded-lg border"
                            />
                          )}
                          <button
                            onClick={removeImage}
                            className="absolute top-2 right-2 p-1 bg-red-500 text-white rounded-full hover:bg-red-600 transition-colors"
                            title="Remove image"
                          >
                            <X className="h-4 w-4" />
                          </button>
                        </div>
                        <p className="mt-2 text-sm text-gray-600">{selectedImage.name}</p>
                      </div>
                    )}
                    <p className="mt-1 text-xs text-gray-500">
                      Upload a screenshot or wireframe to analyze
                    </p>
                  </div>

                  <div>
                    <label htmlFor="prompt" className="block text-sm font-medium text-gray-700 mb-2">
                      Brand Voice/Instructions
                    </label>
                    <textarea
                      id="prompt"
                      value={prompt}
                      onChange={(e) => setPrompt(e.target.value)}
                      rows={3}
                      className="w-full px-3 py-2 border border-gray-300 rounded-md shadow-sm focus:outline-none focus:ring-blue-500 focus:border-blue-500 sm:text-sm"
                      placeholder="Describe your brand voice, target audience, or specific instructions..."
                    />
                    <p className="mt-1 text-xs text-gray-500">
                      Optional: Provide context about your brand or specific requirements
                    </p>
                    </div>

                  <div>
                    <label className="block text-sm font-medium text-gray-700 mb-2">AI Model</label>
                    <select
                      value={selectedModel}
                      onChange={(e) => setSelectedModel(e.target.value as 'gemini-2.5-pro' | 'gemini-2.5-flash')}
                      className="w-full px-3 py-2 border border-gray-300 rounded-md shadow-sm focus:outline-none focus:ring-blue-500 focus:border-blue-500 sm:text-sm"
                      aria-label="Select AI model for wireframe generation"
                    >
                      <option value="gemini-2.5-pro">Gemini 2.5 Pro (Quality)</option>
                      <option value="gemini-2.5-flash">Gemini 2.5 Flash (Fast)</option>
                    </select>
                  </div>

                  {/* Temporary JSON Input Feature */}
                  <div className="border-t pt-4">
                    <div className="bg-yellow-50 border border-yellow-200 rounded-md p-3 mb-4">
                      <h4 className="text-sm font-medium text-yellow-800 mb-1">🛠️ Debug Mode</h4>
                      <p className="text-xs text-yellow-700">Load JSON directly to test shape validation</p>
                    </div>
                    
                    <div>
                      <label className="block text-sm font-medium text-gray-700 mb-2">
                        JSON Shapes Array
                      </label>
                      <textarea
                        value={jsonInput}
                        onChange={(e) => setJsonInput(e.target.value)}
                        rows={8}
                        className="w-full px-3 py-2 border border-gray-300 rounded-md shadow-sm focus:outline-none focus:ring-blue-500 focus:border-blue-500 sm:text-sm font-mono text-xs"
                        placeholder='Paste JSON array here, e.g.:
[
  {
    "id": "shape:test_1",
    "type": "text",
    "x": 100,
    "y": 100,
    "props": {
      "richText": "Hello World",
      "font": "sans",
      "size": "m",
      "color": "black"
    }
  }
]'
                      />
                      <p className="mt-1 text-xs text-gray-500">
                        Paste a JSON array of TLDraw shapes to test directly
                      </p>
                    </div>

                    <button
                      onClick={handleLoadJson}
                      disabled={isLoadingJson || !jsonInput.trim()}
                      className="w-full mt-3 flex items-center justify-center space-x-2 px-4 py-2 bg-yellow-600 text-white rounded-md hover:bg-yellow-700 disabled:opacity-50 disabled:cursor-not-allowed transition-colors text-sm"
                    >
                      <span>{isLoadingJson ? 'Loading...' : 'Load JSON Shapes'}</span>
                    </button>
                    
                    {isLoadingJson && (
                      <div className="mt-2 flex items-center justify-center">
                        <div className="animate-spin rounded-full h-4 w-4 border-b-2 border-yellow-600"></div>
                        <span className="ml-2 text-xs text-gray-500">Processing JSON...</span>
                      </div>
                    )}
                  </div>
                </div>
            
                <div className="pt-4 border-t">
                  <button
                    onClick={handleGenerateWireframe}
                    disabled={isGenerating || !selectedImage}
                    className="w-full flex items-center justify-center space-x-2 px-4 py-3 bg-blue-600 text-white rounded-md hover:bg-blue-700 disabled:opacity-50 disabled:cursor-not-allowed transition-colors"
                  >
                    <Sparkles className="h-5 w-5" />
                    <span>{isGenerating ? 'Generating...' : 'Generate Wireframe'}</span>
                  </button>
                  
                  {isGenerating && (
                    <div className="mt-2 flex items-center justify-center">
                      <div className="animate-spin rounded-full h-4 w-4 border-b-2 border-blue-600"></div>
                      <span className="ml-2 text-xs text-gray-500">Analyzing with Gemini AI...</span>
              </div>
            )}
            
                  <p className="mt-2 text-xs text-gray-500 text-center">
                    AI will analyze the image and create wireframe elements on the canvas
                  </p>
            </div>
              </>
            )}
          </div>
        </div>

        {/* Canvas */}
        <div className="flex-1 overflow-hidden" style={{ touchAction: 'none' }}>
          <TldrawComponent 
            className="w-full h-full"
            // eslint-disable-next-line @typescript-eslint/no-explicit-any
            onMount={(editor: any) => {
              // Prevent multiple mounts
              if (currentEditor) {
                return;
              }
              
              setCurrentEditor(editor);
              
              // Let tldraw handle ALL events natively - no custom event handling
              console.log('🎯 Editor mounted - letting tldraw handle all events natively');
              
              // Ensure the editor container has proper touch handling
              const editorContainer = editor.getContainer();
              if (editorContainer) {
                editorContainer.style.touchAction = 'none';
              }
            }}
          />
        </div>
      </div>
    </div>
  );
} <|MERGE_RESOLUTION|>--- conflicted
+++ resolved
@@ -9,15 +9,6 @@
 
 // Dynamically import both Tldraw component and toRichText function together to avoid multiple instances
 const TldrawComponent = dynamic(
-<<<<<<< HEAD
-  async () => {
-    const tldrawModule = await import('@tldraw/tldraw');
-    return { 
-      default: tldrawModule.Tldraw,
-      toRichText: tldrawModule.toRichText
-    };
-  },
-=======
   () => import('@tldraw/tldraw').then((mod) => {
     // Store the toRichText function when tldraw loads to avoid duplicate imports
     if (typeof window !== 'undefined') {
@@ -25,20 +16,16 @@
     }
     return mod.Tldraw;
   }),
->>>>>>> 298aaf5b
   { 
     ssr: false,
     loading: () => <div className="w-full h-full flex items-center justify-center bg-gray-100">Loading canvas...</div>
   }
 );
 
-<<<<<<< HEAD
-=======
 // Import CSS
 import '@tldraw/tldraw/tldraw.css';
 import '@/styles/powerframe.css';
 
->>>>>>> 298aaf5b
 export default function WireframeEditorPage() {
   const params = useParams();
   const brandId = params.brandId as string;
