export type Json =
  | string
  | number
  | boolean
  | null
  | { [key: string]: Json | undefined }
  | Json[]

export type Database = {
  public: {
    Tables: {
      ad_batches: {
        Row: {
          ad_account_id: string | null
          ad_set_id: string | null
          advantage_plus_creative: Json | null
          brand_id: string
          call_to_action: string | null
          campaign_id: string | null
          created_at: string
          description: string | null
          destination_url: string | null
          fb_page_id: string | null
          headline: string | null
          id: string
          ig_account_id: string | null
          info_labels: Json | null
          is_active: boolean | null
          last_accessed_at: string | null
          name: string
          pixel_id: string | null
          primary_text: string | null
          site_links: Json | null
          status: string | null
          updated_at: string
          url_params: string | null
          user_id: string
        }
        Insert: {
          ad_account_id?: string | null
          ad_set_id?: string | null
          advantage_plus_creative?: Json | null
          brand_id: string
          call_to_action?: string | null
          campaign_id?: string | null
          created_at?: string
          description?: string | null
          destination_url?: string | null
          fb_page_id?: string | null
          headline?: string | null
          id?: string
          ig_account_id?: string | null
          info_labels?: Json | null
          is_active?: boolean | null
          last_accessed_at?: string | null
          name: string
          pixel_id?: string | null
          primary_text?: string | null
          site_links?: Json | null
          status?: string | null
          updated_at?: string
          url_params?: string | null
          user_id: string
        }
        Update: {
          ad_account_id?: string | null
          ad_set_id?: string | null
          advantage_plus_creative?: Json | null
          brand_id?: string
          call_to_action?: string | null
          campaign_id?: string | null
          created_at?: string
          description?: string | null
          destination_url?: string | null
          fb_page_id?: string | null
          headline?: string | null
          id?: string
          ig_account_id?: string | null
          info_labels?: Json | null
          is_active?: boolean | null
          last_accessed_at?: string | null
          name?: string
          pixel_id?: string | null
          primary_text?: string | null
          site_links?: Json | null
          status?: string | null
          updated_at?: string
          url_params?: string | null
          user_id?: string
        }
        Relationships: [
          {
            foreignKeyName: "ad_batches_brand_id_fkey"
            columns: ["brand_id"]
            isOneToOne: false
            referencedRelation: "brands"
            referencedColumns: ["id"]
          },
        ]
      }
      ad_configurations: {
        Row: {
          brand_id: string
          created_at: string | null
          description: string | null
          id: string
          is_default: boolean | null
          name: string
          settings: Json
          updated_at: string | null
          user_id: string
        }
        Insert: {
          brand_id: string
          created_at?: string | null
          description?: string | null
          id?: string
          is_default?: boolean | null
          name: string
          settings?: Json
          updated_at?: string | null
          user_id: string
        }
        Update: {
          brand_id?: string
          created_at?: string | null
          description?: string | null
          id?: string
          is_default?: boolean | null
          name?: string
          settings?: Json
          updated_at?: string | null
          user_id?: string
        }
        Relationships: [
          {
            foreignKeyName: "ad_configurations_brand_id_fkey"
            columns: ["brand_id"]
            isOneToOne: false
            referencedRelation: "brands"
            referencedColumns: ["id"]
          },
        ]
      }
      ad_draft_assets: {
        Row: {
          ad_draft_id: string
          created_at: string
          id: string
          meta_hash: string | null
          meta_upload_error: string | null
          meta_video_id: string | null
          name: string
          supabase_url: string
          thumbnail_timestamp: number | null
          thumbnail_url: string | null
          type: string
        }
        Insert: {
          ad_draft_id: string
          created_at?: string
          id?: string
          meta_hash?: string | null
          meta_upload_error?: string | null
          meta_video_id?: string | null
          name: string
          supabase_url: string
          thumbnail_timestamp?: number | null
          thumbnail_url?: string | null
          type: string
        }
        Update: {
          ad_draft_id?: string
          created_at?: string
          id?: string
          meta_hash?: string | null
          meta_upload_error?: string | null
          meta_video_id?: string | null
          name?: string
          supabase_url?: string
          thumbnail_timestamp?: number | null
          thumbnail_url?: string | null
          type?: string
        }
        Relationships: [
          {
            foreignKeyName: "ad_draft_assets_ad_draft_id_fkey"
            columns: ["ad_draft_id"]
            isOneToOne: false
            referencedRelation: "ad_drafts"
            referencedColumns: ["id"]
          },
        ]
      }
      ad_drafts: {
        Row: {
          ad_batch_id: string | null
          ad_name: string
          ad_set_id: string | null
          ad_set_name: string | null
          advantage_plus_creative: Json | null
          app_status: string
          brand_id: string
          call_to_action: string | null
          campaign_id: string | null
          campaign_name: string | null
          created_at: string
          description: string | null
          destination_url: string | null
          headline: string | null
          id: string
          info_labels: Json | null
          meta_status: string
          primary_text: string | null
          site_links: Json | null
          strategist: string | null
          updated_at: string
          user_id: string
          video_editor: string | null
        }
        Insert: {
          ad_batch_id?: string | null
          ad_name: string
          ad_set_id?: string | null
          ad_set_name?: string | null
          advantage_plus_creative?: Json | null
          app_status?: string
          brand_id: string
          call_to_action?: string | null
          campaign_id?: string | null
          campaign_name?: string | null
          created_at?: string
          description?: string | null
          destination_url?: string | null
          headline?: string | null
          id?: string
          info_labels?: Json | null
          meta_status: string
          primary_text?: string | null
          site_links?: Json | null
          strategist?: string | null
          updated_at?: string
          user_id: string
          video_editor?: string | null
        }
        Update: {
          ad_batch_id?: string | null
          ad_name?: string
          ad_set_id?: string | null
          ad_set_name?: string | null
          advantage_plus_creative?: Json | null
          app_status?: string
          brand_id?: string
          call_to_action?: string | null
          campaign_id?: string | null
          campaign_name?: string | null
          created_at?: string
          description?: string | null
          destination_url?: string | null
          headline?: string | null
          id?: string
          info_labels?: Json | null
          meta_status?: string
          primary_text?: string | null
          site_links?: Json | null
          strategist?: string | null
          updated_at?: string
          user_id?: string
          video_editor?: string | null
        }
        Relationships: [
          {
            foreignKeyName: "ad_drafts_ad_batch_id_fkey"
            columns: ["ad_batch_id"]
            isOneToOne: false
            referencedRelation: "ad_batches"
            referencedColumns: ["id"]
          },
          {
            foreignKeyName: "ad_drafts_brand_id_fkey"
            columns: ["brand_id"]
            isOneToOne: false
            referencedRelation: "brands"
            referencedColumns: ["id"]
          },
        ]
      }
      adspy_searches: {
        Row: {
          brand_id: string
          created_at: string
          id: string
          last_used_at: string
          page_searched: number | null
          search_name: string | null
          search_params: Json
          total_results: number | null
          user_id: string
        }
        Insert: {
          brand_id: string
          created_at?: string
          id?: string
          last_used_at?: string
          page_searched?: number | null
          search_name?: string | null
          search_params: Json
          total_results?: number | null
          user_id: string
        }
        Update: {
          brand_id?: string
          created_at?: string
          id?: string
          last_used_at?: string
          page_searched?: number | null
          search_name?: string | null
          search_params?: Json
          total_results?: number | null
          user_id?: string
        }
        Relationships: [
          {
            foreignKeyName: "adspy_searches_brand_id_fkey"
            columns: ["brand_id"]
            isOneToOne: false
            referencedRelation: "brands"
            referencedColumns: ["id"]
          },
        ]
      }
      announcements: {
        Row: {
          brand_id: string | null
          content: string
          created_at: string
          id: string
          priority: string | null
          title: string
          updated_at: string
          user_id: string
        }
        Insert: {
          brand_id?: string | null
          content: string
          created_at?: string
          id?: string
          priority?: string | null
          title: string
          updated_at?: string
          user_id: string
        }
        Update: {
          brand_id?: string | null
          content?: string
          created_at?: string
          id?: string
          priority?: string | null
          title?: string
          updated_at?: string
          user_id?: string
        }
        Relationships: [
          {
            foreignKeyName: "announcements_brand_id_fkey"
            columns: ["brand_id"]
            isOneToOne: false
            referencedRelation: "brands"
            referencedColumns: ["id"]
          },
        ]
      }
      brand_shares: {
        Row: {
          accepted_at: string | null
          brand_id: string
          created_at: string
          expires_at: string | null
          id: string
          invitation_token: string | null
          role: string
          shared_by_user_id: string
          shared_with_email: string
          shared_with_user_id: string | null
          status: string
          updated_at: string
        }
        Insert: {
          accepted_at?: string | null
          brand_id: string
          created_at?: string
          expires_at?: string | null
          id?: string
          invitation_token?: string | null
          role?: string
          shared_by_user_id: string
          shared_with_email: string
          shared_with_user_id?: string | null
          status?: string
          updated_at?: string
        }
        Update: {
          accepted_at?: string | null
          brand_id?: string
          created_at?: string
          expires_at?: string | null
          id?: string
          invitation_token?: string | null
          role?: string
          shared_by_user_id?: string
          shared_with_email?: string
          shared_with_user_id?: string | null
          status?: string
          updated_at?: string
        }
        Relationships: [
          {
            foreignKeyName: "brand_shares_brand_id_fkey"
            columns: ["brand_id"]
            isOneToOne: false
            referencedRelation: "brands"
            referencedColumns: ["id"]
          },
        ]
      }
      brands: {
        Row: {
          ad_account_id: string | null
          adspy_enabled: boolean | null
          adspy_password_encrypted: string | null
          adspy_token: string | null
          adspy_token_expires_at: string | null
          adspy_username: string | null
          brand_info_data: Json | null
          competition_data: Json | null
          created_at: string
          default_designer_instructions: string | null
          default_video_instructions: string | null
          dos_and_donts: Json | null
          editing_resources: Json | null
          elevenlabs_api_key: string | null
          email_identifier: string | null
          id: string
          meta_access_token: string | null
          meta_access_token_auth_tag: string | null
          meta_access_token_expires_at: string | null
          meta_access_token_iv: string | null
          meta_ad_account_id: string | null
          meta_ad_accounts: Json | null
          meta_default_ad_account_id: string | null
          meta_default_facebook_page_id: string | null
          meta_default_instagram_account_id: string | null
          meta_default_pixel_id: string | null
          meta_facebook_page_id: string | null
          meta_facebook_pages: Json | null
          meta_instagram_accounts: Json | null
          meta_instagram_actor_id: string | null
          meta_manual_instagram_labels: Json | null
          meta_manual_instagram_pairings: Json | null
          meta_manual_page_labels: Json | null
          meta_page_backed_instagram_accounts: Json | null
          meta_pixel_id: string | null
          meta_pixels: Json | null
          meta_use_page_as_actor: boolean | null
          meta_user_id: string | null
          name: string
          naming_convention_settings: Json | null
          organization_id: string | null
          resource_logins: Json | null
          slack_channel_config: Json | null
          slack_channel_name: string | null
          slack_notifications_enabled: boolean | null
          slack_webhook_url: string | null
          system_instructions_image: string | null
          system_instructions_video: string | null
          target_audience_data: Json | null
          ugc_company_description: string | null
          ugc_default_system_instructions: string | null
          ugc_filming_instructions: string | null
          ugc_guide_description: string | null
          updated_at: string
          user_id: string
        }
        Insert: {
          ad_account_id?: string | null
          adspy_enabled?: boolean | null
          adspy_password_encrypted?: string | null
          adspy_token?: string | null
          adspy_token_expires_at?: string | null
          adspy_username?: string | null
          brand_info_data?: Json | null
          competition_data?: Json | null
          created_at?: string
          default_designer_instructions?: string | null
          default_video_instructions?: string | null
          dos_and_donts?: Json | null
          editing_resources?: Json | null
          elevenlabs_api_key?: string | null
          email_identifier?: string | null
          id?: string
          meta_access_token?: string | null
          meta_access_token_auth_tag?: string | null
          meta_access_token_expires_at?: string | null
          meta_access_token_iv?: string | null
          meta_ad_account_id?: string | null
          meta_ad_accounts?: Json | null
          meta_default_ad_account_id?: string | null
          meta_default_facebook_page_id?: string | null
          meta_default_instagram_account_id?: string | null
          meta_default_pixel_id?: string | null
          meta_facebook_page_id?: string | null
          meta_facebook_pages?: Json | null
          meta_instagram_accounts?: Json | null
          meta_instagram_actor_id?: string | null
          meta_manual_instagram_labels?: Json | null
          meta_manual_instagram_pairings?: Json | null
          meta_manual_page_labels?: Json | null
          meta_page_backed_instagram_accounts?: Json | null
          meta_pixel_id?: string | null
          meta_pixels?: Json | null
          meta_use_page_as_actor?: boolean | null
          meta_user_id?: string | null
          name: string
          naming_convention_settings?: Json | null
          organization_id?: string | null
          resource_logins?: Json | null
          slack_channel_config?: Json | null
          slack_channel_name?: string | null
          slack_notifications_enabled?: boolean | null
          slack_webhook_url?: string | null
          system_instructions_image?: string | null
          system_instructions_video?: string | null
          target_audience_data?: Json | null
          ugc_company_description?: string | null
          ugc_default_system_instructions?: string | null
          ugc_filming_instructions?: string | null
          ugc_guide_description?: string | null
          updated_at?: string
          user_id: string
        }
        Update: {
          ad_account_id?: string | null
          adspy_enabled?: boolean | null
          adspy_password_encrypted?: string | null
          adspy_token?: string | null
          adspy_token_expires_at?: string | null
          adspy_username?: string | null
          brand_info_data?: Json | null
          competition_data?: Json | null
          created_at?: string
          default_designer_instructions?: string | null
          default_video_instructions?: string | null
          dos_and_donts?: Json | null
          editing_resources?: Json | null
          elevenlabs_api_key?: string | null
          email_identifier?: string | null
          id?: string
          meta_access_token?: string | null
          meta_access_token_auth_tag?: string | null
          meta_access_token_expires_at?: string | null
          meta_access_token_iv?: string | null
          meta_ad_account_id?: string | null
          meta_ad_accounts?: Json | null
          meta_default_ad_account_id?: string | null
          meta_default_facebook_page_id?: string | null
          meta_default_instagram_account_id?: string | null
          meta_default_pixel_id?: string | null
          meta_facebook_page_id?: string | null
          meta_facebook_pages?: Json | null
          meta_instagram_accounts?: Json | null
          meta_instagram_actor_id?: string | null
          meta_manual_instagram_labels?: Json | null
          meta_manual_instagram_pairings?: Json | null
          meta_manual_page_labels?: Json | null
          meta_page_backed_instagram_accounts?: Json | null
          meta_pixel_id?: string | null
          meta_pixels?: Json | null
          meta_use_page_as_actor?: boolean | null
          meta_user_id?: string | null
          name?: string
          naming_convention_settings?: Json | null
          organization_id?: string | null
          resource_logins?: Json | null
          slack_channel_config?: Json | null
          slack_channel_name?: string | null
          slack_notifications_enabled?: boolean | null
          slack_webhook_url?: string | null
          system_instructions_image?: string | null
          system_instructions_video?: string | null
          target_audience_data?: Json | null
          ugc_company_description?: string | null
          ugc_default_system_instructions?: string | null
          ugc_filming_instructions?: string | null
          ugc_guide_description?: string | null
          updated_at?: string
          user_id?: string
        }
        Relationships: [
          {
            foreignKeyName: "brands_organization_id_fkey"
            columns: ["organization_id"]
            isOneToOne: false
            referencedRelation: "organizations"
            referencedColumns: ["id"]
          },
        ]
      }
      brief_batches: {
        Row: {
          brand_id: string
          content_type: string | null
          created_at: string
          id: string
          name: string
          share_settings: Json | null
          starting_concept_number: number | null
          updated_at: string
          user_id: string
        }
        Insert: {
          brand_id: string
          content_type?: string | null
          created_at?: string
          id?: string
          name: string
          share_settings?: Json | null
          starting_concept_number?: number | null
          updated_at?: string
          user_id: string
        }
        Update: {
          brand_id?: string
          content_type?: string | null
          created_at?: string
          id?: string
          name?: string
          share_settings?: Json | null
          starting_concept_number?: number | null
          updated_at?: string
          user_id?: string
        }
        Relationships: [
          {
            foreignKeyName: "brief_batches_brand_id_fkey"
            columns: ["brand_id"]
            isOneToOne: false
            referencedRelation: "brands"
            referencedColumns: ["id"]
          },
        ]
      }
      brief_concepts: {
        Row: {
          ai_custom_prompt: string | null
          asset_upload_status: string | null
          body_content_structured: Json | null
          brief_batch_id: string
          brief_revision_comments: string | null
          clickup_id: string | null
          clickup_link: string | null
          concept_title: string | null
          created_at: string
          creative_coordinator: string | null
          creator_footage: string | null
          cta_script: string | null
          cta_text_overlay: string | null
          custom_editor_name: string | null
          custom_links: Json | null
          date_assigned: string | null
          description: string | null
          designer_instructions: string | null
          designerinstructions: string | null
          designerInstructions: string | null
          editor_id: string | null
          hook_count: number | null
          hook_type: string | null
          id: string
          linked_creator_ids: string[] | null
          media_type: string | null
          media_url: string | null
          order_in_batch: number | null
          original_creator_script: string | null
          prerequisites: Json | null
          product_id: string | null
          review_comments: string | null
          review_link: string | null
          review_status: string | null
          reviewer_notes: string | null
          revision_count: number
          selected_ad_batch_id: string | null
          share_settings: Json | null
          spoken_hook_options: Json | null
          status: string | null
          strategist: string | null
          text_hook_options: Json | null
          updated_at: string
          uploaded_assets: Json | null
          user_id: string
          video_editor: string | null
          video_instructions: string | null
          videoinstructions: string | null
          videoInstructions: string | null
        }
        Insert: {
          ai_custom_prompt?: string | null
          asset_upload_status?: string | null
          body_content_structured?: Json | null
          brief_batch_id: string
          brief_revision_comments?: string | null
          clickup_id?: string | null
          clickup_link?: string | null
          concept_title?: string | null
          created_at?: string
          creative_coordinator?: string | null
          creator_footage?: string | null
          cta_script?: string | null
          cta_text_overlay?: string | null
          custom_editor_name?: string | null
          custom_links?: Json | null
          date_assigned?: string | null
          description?: string | null
          designer_instructions?: string | null
          designerinstructions?: string | null
          designerInstructions?: string | null
          editor_id?: string | null
          hook_count?: number | null
          hook_type?: string | null
          id?: string
          linked_creator_ids?: string[] | null
          media_type?: string | null
          media_url?: string | null
          order_in_batch?: number | null
          original_creator_script?: string | null
          prerequisites?: Json | null
          product_id?: string | null
          review_comments?: string | null
          review_link?: string | null
          review_status?: string | null
          reviewer_notes?: string | null
          revision_count?: number
          selected_ad_batch_id?: string | null
          share_settings?: Json | null
          spoken_hook_options?: Json | null
          status?: string | null
          strategist?: string | null
          text_hook_options?: Json | null
          updated_at?: string
          uploaded_assets?: Json | null
          user_id: string
          video_editor?: string | null
          video_instructions?: string | null
          videoinstructions?: string | null
          videoInstructions?: string | null
        }
        Update: {
          ai_custom_prompt?: string | null
          asset_upload_status?: string | null
          body_content_structured?: Json | null
          brief_batch_id?: string
          brief_revision_comments?: string | null
          clickup_id?: string | null
          clickup_link?: string | null
          concept_title?: string | null
          created_at?: string
          creative_coordinator?: string | null
          creator_footage?: string | null
          cta_script?: string | null
          cta_text_overlay?: string | null
          custom_editor_name?: string | null
          custom_links?: Json | null
          date_assigned?: string | null
          description?: string | null
          designer_instructions?: string | null
          designerinstructions?: string | null
          designerInstructions?: string | null
          editor_id?: string | null
          hook_count?: number | null
          hook_type?: string | null
          id?: string
          linked_creator_ids?: string[] | null
          media_type?: string | null
          media_url?: string | null
          order_in_batch?: number | null
          original_creator_script?: string | null
          prerequisites?: Json | null
          product_id?: string | null
          review_comments?: string | null
          review_link?: string | null
          review_status?: string | null
          reviewer_notes?: string | null
          revision_count?: number
          selected_ad_batch_id?: string | null
          share_settings?: Json | null
          spoken_hook_options?: Json | null
          status?: string | null
          strategist?: string | null
          text_hook_options?: Json | null
          updated_at?: string
          uploaded_assets?: Json | null
          user_id?: string
          video_editor?: string | null
          video_instructions?: string | null
          videoinstructions?: string | null
          videoInstructions?: string | null
        }
        Relationships: [
          {
            foreignKeyName: "brief_concepts_brief_batch_id_fkey"
            columns: ["brief_batch_id"]
            isOneToOne: false
            referencedRelation: "brief_batches"
            referencedColumns: ["id"]
          },
          {
            foreignKeyName: "brief_concepts_editor_id_fkey"
            columns: ["editor_id"]
            isOneToOne: false
            referencedRelation: "editors"
            referencedColumns: ["id"]
          },
          {
            foreignKeyName: "brief_concepts_product_id_fkey"
            columns: ["product_id"]
            isOneToOne: false
            referencedRelation: "products"
            referencedColumns: ["id"]
          },
          {
            foreignKeyName: "brief_concepts_selected_ad_batch_id_fkey"
            columns: ["selected_ad_batch_id"]
            isOneToOne: false
            referencedRelation: "ad_batches"
            referencedColumns: ["id"]
          },
        ]
      }
      campaign_favorites: {
        Row: {
          ad_account_id: string
          brand_id: string
          campaign_id: string
          campaign_name: string | null
          created_at: string
          id: string
          updated_at: string
          user_id: string
        }
        Insert: {
          ad_account_id: string
          brand_id: string
          campaign_id: string
          campaign_name?: string | null
          created_at?: string
          id?: string
          updated_at?: string
          user_id: string
        }
        Update: {
          ad_account_id?: string
          brand_id?: string
          campaign_id?: string
          campaign_name?: string | null
          created_at?: string
          id?: string
          updated_at?: string
          user_id?: string
        }
        Relationships: [
          {
            foreignKeyName: "campaign_favorites_brand_id_fkey"
            columns: ["brand_id"]
            isOneToOne: false
            referencedRelation: "brands"
            referencedColumns: ["id"]
          },
        ]
      }
      concept_comments: {
        Row: {
          author_email: string | null
          author_name: string
          comment_text: string
          concept_id: string
          created_at: string
          id: string
          is_resolved: boolean
          parent_id: string | null
          resolved_at: string | null
          resolved_by: string | null
          revision_version: number
          timestamp_seconds: number
          updated_at: string
          user_id: string | null
        }
        Insert: {
          author_email?: string | null
          author_name: string
          comment_text: string
          concept_id: string
          created_at?: string
          id?: string
          is_resolved?: boolean
          parent_id?: string | null
          resolved_at?: string | null
          resolved_by?: string | null
          revision_version?: number
          timestamp_seconds: number
          updated_at?: string
          user_id?: string | null
        }
        Update: {
          author_email?: string | null
          author_name?: string
          comment_text?: string
          concept_id?: string
          created_at?: string
          id?: string
          is_resolved?: boolean
          parent_id?: string | null
          resolved_at?: string | null
          resolved_by?: string | null
          revision_version?: number
          timestamp_seconds?: number
          updated_at?: string
          user_id?: string | null
        }
        Relationships: [
          {
            foreignKeyName: "concept_comments_concept_id_fkey"
            columns: ["concept_id"]
            isOneToOne: false
            referencedRelation: "brief_concepts"
            referencedColumns: ["id"]
          },
          {
            foreignKeyName: "concept_comments_concept_id_fkey"
            columns: ["concept_id"]
            isOneToOne: false
            referencedRelation: "concept_editors"
            referencedColumns: ["concept_id"]
          },
          {
            foreignKeyName: "concept_comments_parent_id_fkey"
            columns: ["parent_id"]
            isOneToOne: false
            referencedRelation: "concept_comments"
            referencedColumns: ["id"]
          },
        ]
      }
      editors: {
        Row: {
          brand_id: string
          created_at: string
          email: string | null
          id: string
          is_active: boolean | null
          name: string
          notes: string | null
          role: string | null
          specialties: string[] | null
          updated_at: string
          user_id: string
        }
        Insert: {
          brand_id: string
          created_at?: string
          email?: string | null
          id?: string
          is_active?: boolean | null
          name: string
          notes?: string | null
          role?: string | null
          specialties?: string[] | null
          updated_at?: string
          user_id: string
        }
        Update: {
          brand_id?: string
          created_at?: string
          email?: string | null
          id?: string
          is_active?: boolean | null
          name?: string
          notes?: string | null
          role?: string | null
          specialties?: string[] | null
          updated_at?: string
          user_id?: string
        }
        Relationships: [
          {
            foreignKeyName: "editors_brand_id_fkey"
            columns: ["brand_id"]
            isOneToOne: false
            referencedRelation: "brands"
            referencedColumns: ["id"]
          },
        ]
      }
      issue_todos: {
        Row: {
          created_at: string
          id: string
          issue_id: string
          todo_id: string
        }
        Insert: {
          created_at?: string
          id?: string
          issue_id: string
          todo_id: string
        }
        Update: {
          created_at?: string
          id?: string
          issue_id?: string
          todo_id?: string
        }
        Relationships: [
          {
            foreignKeyName: "issue_todos_issue_id_fkey"
            columns: ["issue_id"]
            isOneToOne: false
            referencedRelation: "issues"
            referencedColumns: ["id"]
          },
          {
            foreignKeyName: "issue_todos_todo_id_fkey"
            columns: ["todo_id"]
            isOneToOne: false
            referencedRelation: "todos"
            referencedColumns: ["id"]
          },
        ]
      }
      issues: {
        Row: {
          assignee_id: string | null
          brand_id: string | null
          created_at: string
          description: string | null
          id: string
          issue_type: string | null
          priority_order: number | null
          status: string | null
          title: string
          updated_at: string
          user_id: string
        }
        Insert: {
          assignee_id?: string | null
          brand_id?: string | null
          created_at?: string
          description?: string | null
          id?: string
          issue_type?: string | null
          priority_order?: number | null
          status?: string | null
          title: string
          updated_at?: string
          user_id: string
        }
        Update: {
          assignee_id?: string | null
          brand_id?: string | null
          created_at?: string
          description?: string | null
          id?: string
          issue_type?: string | null
          priority_order?: number | null
          status?: string | null
          title?: string
          updated_at?: string
          user_id?: string
        }
        Relationships: [
          {
            foreignKeyName: "issues_brand_id_fkey"
            columns: ["brand_id"]
            isOneToOne: false
            referencedRelation: "brands"
            referencedColumns: ["id"]
          },
        ]
      }
      organization_members: {
        Row: {
          created_at: string
          id: string
          organization_id: string | null
          role: string
          updated_at: string
          user_id: string | null
        }
        Insert: {
          created_at?: string
          id?: string
          organization_id?: string | null
          role: string
          updated_at?: string
          user_id?: string | null
        }
        Update: {
          created_at?: string
          id?: string
          organization_id?: string | null
          role?: string
          updated_at?: string
          user_id?: string | null
        }
        Relationships: [
          {
            foreignKeyName: "organization_members_organization_id_fkey"
            columns: ["organization_id"]
            isOneToOne: false
            referencedRelation: "organizations"
            referencedColumns: ["id"]
          },
        ]
      }
      organizations: {
        Row: {
          created_at: string
          id: string
          name: string
          settings: Json | null
          type: string
          updated_at: string
        }
        Insert: {
          created_at?: string
          id?: string
          name: string
          settings?: Json | null
          type: string
          updated_at?: string
        }
        Update: {
          created_at?: string
          id?: string
          name?: string
          settings?: Json | null
          type?: string
          updated_at?: string
        }
        Relationships: []
      }
      page_types: {
        Row: {
          brand_id: string
          created_at: string | null
          description: string | null
          example_images: string[] | null
          example_urls: string[] | null
          id: string
          is_default: boolean | null
          name: string
          updated_at: string | null
          user_id: string
        }
        Insert: {
          brand_id: string
          created_at?: string | null
          description?: string | null
          example_images?: string[] | null
          example_urls?: string[] | null
          id?: string
          is_default?: boolean | null
          name: string
          updated_at?: string | null
          user_id: string
        }
        Update: {
          brand_id?: string
          created_at?: string | null
          description?: string | null
          example_images?: string[] | null
          example_urls?: string[] | null
          id?: string
          is_default?: boolean | null
          name?: string
          updated_at?: string | null
          user_id?: string
        }
        Relationships: [
          {
            foreignKeyName: "page_types_brand_id_fkey"
            columns: ["brand_id"]
            isOneToOne: false
            referencedRelation: "brands"
            referencedColumns: ["id"]
          },
        ]
      }
      products: {
        Row: {
          brand_id: string
          category: string | null
          created_at: string
          currency: string | null
          description: string | null
          id: string
          identifier: string | null
          image_url: string | null
          is_active: boolean | null
          msrp: number | null
          name: string
          price: number | null
          product_url: string | null
          sale_price: number | null
          updated_at: string
          user_id: string
        }
        Insert: {
          brand_id: string
          category?: string | null
          created_at?: string
          currency?: string | null
          description?: string | null
          id?: string
          identifier?: string | null
          image_url?: string | null
          is_active?: boolean | null
          msrp?: number | null
          name: string
          price?: number | null
          product_url?: string | null
          sale_price?: number | null
          updated_at?: string
          user_id: string
        }
        Update: {
          brand_id?: string
          category?: string | null
          created_at?: string
          currency?: string | null
          description?: string | null
          id?: string
          identifier?: string | null
          image_url?: string | null
          is_active?: boolean | null
          msrp?: number | null
          name?: string
          price?: number | null
          product_url?: string | null
          sale_price?: number | null
          updated_at?: string
          user_id?: string
        }
        Relationships: [
          {
            foreignKeyName: "products_brand_id_fkey"
            columns: ["brand_id"]
            isOneToOne: false
            referencedRelation: "brands"
            referencedColumns: ["id"]
          },
        ]
      }
      profiles: {
        Row: {
          avatar_url: string | null
          created_at: string
          email: string | null
          full_name: string | null
          id: string
          updated_at: string
        }
        Insert: {
          avatar_url?: string | null
          created_at?: string
          email?: string | null
          full_name?: string | null
          id: string
          updated_at?: string
        }
        Update: {
          avatar_url?: string | null
          created_at?: string
          email?: string | null
          full_name?: string | null
          id?: string
          updated_at?: string
        }
        Relationships: []
      }
      scorecard_manual_data: {
        Row: {
          created_at: string | null
          id: string
          metric_id: string
          period_label: string
          updated_at: string | null
          value: number
          value_type: string | null
        }
        Insert: {
          created_at?: string | null
          id?: string
          metric_id: string
          period_label: string
          updated_at?: string | null
          value: number
          value_type?: string | null
        }
        Update: {
          created_at?: string | null
          id?: string
          metric_id?: string
          period_label?: string
          updated_at?: string | null
          value?: number
          value_type?: string | null
        }
        Relationships: []
      }
      scorecard_meta_cache: {
        Row: {
          base_metric_key: string
          brand_id: string
          created_at: string
          date: string
          fetched_at: string
          id: string
          metric_config_hash: string
          updated_at: string
          value: number | null
        }
        Insert: {
          base_metric_key: string
          brand_id: string
          created_at?: string
          date: string
          fetched_at?: string
          id?: string
          metric_config_hash: string
          updated_at?: string
          value?: number | null
        }
        Update: {
          base_metric_key?: string
          brand_id?: string
          created_at?: string
          date?: string
          fetched_at?: string
          id?: string
          metric_config_hash?: string
          updated_at?: string
          value?: number | null
        }
        Relationships: [
          {
            foreignKeyName: "scorecard_meta_cache_brand_id_fkey"
            columns: ["brand_id"]
            isOneToOne: false
            referencedRelation: "brands"
            referencedColumns: ["id"]
          },
        ]
      }
      scorecard_metric_data: {
        Row: {
          calculation_details: Json | null
          created_at: string | null
          id: string
          metric_id: string
          period_end_date: string
          period_start_date: string
          raw_meta_data: Json | null
          time_period: string
          updated_at: string | null
          value: number
        }
        Insert: {
          calculation_details?: Json | null
          created_at?: string | null
          id?: string
          metric_id: string
          period_end_date: string
          period_start_date: string
          raw_meta_data?: Json | null
          time_period: string
          updated_at?: string | null
          value: number
        }
        Update: {
          calculation_details?: Json | null
          created_at?: string | null
          id?: string
          metric_id?: string
          period_end_date?: string
          period_start_date?: string
          raw_meta_data?: Json | null
          time_period?: string
          updated_at?: string | null
          value?: number
        }
        Relationships: []
      }
      scorecard_metrics: {
        Row: {
          brand_id: string | null
          created_at: string
          id: string
          metric_config: Json
          updated_at: string
          user_id: string
        }
        Insert: {
          brand_id?: string | null
          created_at?: string
          id?: string
          metric_config: Json
          updated_at?: string
          user_id: string
        }
        Update: {
          brand_id?: string | null
          created_at?: string
          id?: string
          metric_config?: Json
          updated_at?: string
          user_id?: string
        }
        Relationships: [
          {
            foreignKeyName: "scorecard_metrics_brand_id_fkey"
            columns: ["brand_id"]
            isOneToOne: false
            referencedRelation: "brands"
            referencedColumns: ["id"]
          },
        ]
      }
      share_activities: {
        Row: {
          created_at: string | null
          id: string
          recipient_email: string | null
          resource_id: string
          resource_type: string
          share_id: string
          share_url: string
          user_id: string
        }
        Insert: {
          created_at?: string | null
          id?: string
          recipient_email?: string | null
          resource_id: string
          resource_type: string
          share_id: string
          share_url: string
          user_id: string
        }
        Update: {
          created_at?: string | null
          id?: string
          recipient_email?: string | null
          resource_id?: string
          resource_type?: string
          share_id?: string
          share_url?: string
          user_id?: string
        }
        Relationships: []
      }
      social_media_content: {
        Row: {
          adspy_ad_id: string | null
          adspy_metadata: Json | null
          brand_id: string
          content_type: string
          created_at: string
          description: string | null
          dimensions: Json | null
          download_count: number | null
          duration: number | null
          file_name: string
          file_size: number | null
          file_url: string
          folder_name: string | null
          id: string
          is_favorite: boolean | null
          last_downloaded_at: string | null
          mime_type: string | null
          notes: string | null
          original_filename: string | null
          platform: string
          sent_to_ad_batch: boolean | null
          sent_to_ad_batch_at: string | null
          sent_to_ad_batch_by: string | null
          source_type: string | null
          source_url: string
          tags: string[] | null
          thumbnail_url: string | null
          title: string | null
          updated_at: string
          user_id: string
        }
        Insert: {
          adspy_ad_id?: string | null
          adspy_metadata?: Json | null
          brand_id: string
          content_type: string
          created_at?: string
          description?: string | null
          dimensions?: Json | null
          download_count?: number | null
          duration?: number | null
          file_name: string
          file_size?: number | null
          file_url: string
          folder_name?: string | null
          id?: string
          is_favorite?: boolean | null
          last_downloaded_at?: string | null
          mime_type?: string | null
          notes?: string | null
          original_filename?: string | null
          platform: string
          sent_to_ad_batch?: boolean | null
          sent_to_ad_batch_at?: string | null
          sent_to_ad_batch_by?: string | null
          source_type?: string | null
          source_url: string
          tags?: string[] | null
          thumbnail_url?: string | null
          title?: string | null
          updated_at?: string
          user_id: string
        }
        Update: {
          adspy_ad_id?: string | null
          adspy_metadata?: Json | null
          brand_id?: string
          content_type?: string
          created_at?: string
          description?: string | null
          dimensions?: Json | null
          download_count?: number | null
          duration?: number | null
          file_name?: string
          file_size?: number | null
          file_url?: string
          folder_name?: string | null
          id?: string
          is_favorite?: boolean | null
          last_downloaded_at?: string | null
          mime_type?: string | null
          notes?: string | null
          original_filename?: string | null
          platform?: string
          sent_to_ad_batch?: boolean | null
          sent_to_ad_batch_at?: string | null
          sent_to_ad_batch_by?: string | null
          source_type?: string | null
          source_url?: string
          tags?: string[] | null
          thumbnail_url?: string | null
          title?: string | null
          updated_at?: string
          user_id?: string
        }
        Relationships: [
          {
            foreignKeyName: "social_media_content_brand_id_fkey"
            columns: ["brand_id"]
            isOneToOne: false
            referencedRelation: "brands"
            referencedColumns: ["id"]
          },
        ]
      }
      todo_issues: {
        Row: {
          created_at: string
          id: string
          issue_id: string
          todo_id: string
        }
        Insert: {
          created_at?: string
          id?: string
          issue_id: string
          todo_id: string
        }
        Update: {
          created_at?: string
          id?: string
          issue_id?: string
          todo_id?: string
        }
        Relationships: [
          {
            foreignKeyName: "todo_issues_issue_id_fkey"
            columns: ["issue_id"]
            isOneToOne: false
            referencedRelation: "issues"
            referencedColumns: ["id"]
          },
          {
            foreignKeyName: "todo_issues_todo_id_fkey"
            columns: ["todo_id"]
            isOneToOne: false
            referencedRelation: "todos"
            referencedColumns: ["id"]
          },
        ]
      }
      todo_list: {
        Row: {
          created_at: string
          description: string | null
          done: boolean
          done_at: string | null
          id: number
          owner: string
          title: string
          urgent: boolean
        }
        Insert: {
          created_at?: string
          description?: string | null
          done?: boolean
          done_at?: string | null
          id?: number
          owner: string
          title: string
          urgent?: boolean
        }
        Update: {
          created_at?: string
          description?: string | null
          done?: boolean
          done_at?: string | null
          id?: number
          owner?: string
          title?: string
          urgent?: boolean
        }
        Relationships: []
      }
      todos: {
        Row: {
          assignee_id: string | null
          brand_id: string | null
          completed: boolean | null
          created_at: string
          description: string | null
          due_date: string | null
          id: string
          priority: string | null
          title: string
          updated_at: string
          user_id: string
        }
        Insert: {
          assignee_id?: string | null
          brand_id?: string | null
          completed?: boolean | null
          created_at?: string
          description?: string | null
          due_date?: string | null
          id?: string
          priority?: string | null
          title: string
          updated_at?: string
          user_id: string
        }
        Update: {
          assignee_id?: string | null
          brand_id?: string | null
          completed?: boolean | null
          created_at?: string
          description?: string | null
          due_date?: string | null
          id?: string
          priority?: string | null
          title?: string
          updated_at?: string
          user_id?: string
        }
        Relationships: [
          {
            foreignKeyName: "todos_brand_id_fkey"
            columns: ["brand_id"]
            isOneToOne: false
            referencedRelation: "brands"
            referencedColumns: ["id"]
          },
        ]
      }
      ugc_ai_coordinator: {
        Row: {
          brand_id: string
          created_at: string
          email_automation_enabled: boolean | null
          enabled: boolean | null
          id: string
          last_activity_at: string | null
          model_config: Json | null
          name: string
          settings: Json | null
          slack_notifications_enabled: boolean | null
          system_prompt: string | null
          updated_at: string
          user_id: string
        }
        Insert: {
          brand_id: string
          created_at?: string
          email_automation_enabled?: boolean | null
          enabled?: boolean | null
          id?: string
          last_activity_at?: string | null
          model_config?: Json | null
          name?: string
          settings?: Json | null
          slack_notifications_enabled?: boolean | null
          system_prompt?: string | null
          updated_at?: string
          user_id: string
        }
        Update: {
          brand_id?: string
          created_at?: string
          email_automation_enabled?: boolean | null
          enabled?: boolean | null
          id?: string
          last_activity_at?: string | null
          model_config?: Json | null
          name?: string
          settings?: Json | null
          slack_notifications_enabled?: boolean | null
          system_prompt?: string | null
          updated_at?: string
          user_id?: string
        }
        Relationships: [
          {
            foreignKeyName: "ugc_ai_coordinator_brand_id_fkey"
            columns: ["brand_id"]
            isOneToOne: false
            referencedRelation: "brands"
            referencedColumns: ["id"]
          },
        ]
      }
      ugc_ai_coordinator_actions: {
        Row: {
          action_data: Json | null
          action_type: string
          ai_reasoning: string | null
          coordinator_id: string
          created_at: string
          creator_id: string | null
          error_message: string | null
          id: string
          script_id: string | null
          success: boolean | null
        }
        Insert: {
          action_data?: Json | null
          action_type: string
          ai_reasoning?: string | null
          coordinator_id: string
          created_at?: string
          creator_id?: string | null
          error_message?: string | null
          id?: string
          script_id?: string | null
          success?: boolean | null
        }
        Update: {
          action_data?: Json | null
          action_type?: string
          ai_reasoning?: string | null
          coordinator_id?: string
          created_at?: string
          creator_id?: string | null
          error_message?: string | null
          id?: string
          script_id?: string | null
          success?: boolean | null
        }
        Relationships: [
          {
            foreignKeyName: "ugc_ai_coordinator_actions_coordinator_id_fkey"
            columns: ["coordinator_id"]
            isOneToOne: false
            referencedRelation: "ugc_ai_coordinator"
            referencedColumns: ["id"]
          },
          {
            foreignKeyName: "ugc_ai_coordinator_actions_creator_id_fkey"
            columns: ["creator_id"]
            isOneToOne: false
            referencedRelation: "ugc_creators"
            referencedColumns: ["id"]
          },
          {
            foreignKeyName: "ugc_ai_coordinator_actions_script_id_fkey"
            columns: ["script_id"]
            isOneToOne: false
            referencedRelation: "ugc_creator_scripts"
            referencedColumns: ["id"]
          },
        ]
      }
      ugc_brand_job_postings: {
        Row: {
          application_deadline: string | null
          brand_id: string
          compensation_range: string | null
          content_types: string[] | null
          created_at: string
          description: string
          id: string
          is_active: boolean | null
          requirements: string | null
          slots_available: number | null
          slots_filled: number | null
          target_demographics: Json | null
          title: string
          updated_at: string
          user_id: string
        }
        Insert: {
          application_deadline?: string | null
          brand_id: string
          compensation_range?: string | null
          content_types?: string[] | null
          created_at?: string
          description: string
          id?: string
          is_active?: boolean | null
          requirements?: string | null
          slots_available?: number | null
          slots_filled?: number | null
          target_demographics?: Json | null
          title: string
          updated_at?: string
          user_id: string
        }
        Update: {
          application_deadline?: string | null
          brand_id?: string
          compensation_range?: string | null
          content_types?: string[] | null
          created_at?: string
          description?: string
          id?: string
          is_active?: boolean | null
          requirements?: string | null
          slots_available?: number | null
          slots_filled?: number | null
          target_demographics?: Json | null
          title?: string
          updated_at?: string
          user_id?: string
        }
        Relationships: [
          {
            foreignKeyName: "ugc_brand_job_postings_brand_id_fkey"
            columns: ["brand_id"]
            isOneToOne: false
            referencedRelation: "brands"
            referencedColumns: ["id"]
          },
        ]
      }
      ugc_creator_communication_log: {
        Row: {
          ai_coordinator_action_id: string | null
          brand_id: string
          content: string | null
          created_at: string | null
          creator_id: string
          email_message_id: string | null
          email_thread_id: string | null
          id: string
          log_type: string
          metadata: Json | null
          performed_by: string | null
          sequence_enrollment_id: string | null
          source: string
          subject: string | null
        }
        Insert: {
          ai_coordinator_action_id?: string | null
          brand_id: string
          content?: string | null
          created_at?: string | null
          creator_id: string
          email_message_id?: string | null
          email_thread_id?: string | null
          id?: string
          log_type: string
          metadata?: Json | null
          performed_by?: string | null
          sequence_enrollment_id?: string | null
          source: string
          subject?: string | null
        }
        Update: {
          ai_coordinator_action_id?: string | null
          brand_id?: string
          content?: string | null
          created_at?: string | null
          creator_id?: string
          email_message_id?: string | null
          email_thread_id?: string | null
          id?: string
          log_type?: string
          metadata?: Json | null
          performed_by?: string | null
          sequence_enrollment_id?: string | null
          source?: string
          subject?: string | null
        }
        Relationships: [
          {
            foreignKeyName: "ugc_creator_communication_log_ai_coordinator_action_id_fkey"
            columns: ["ai_coordinator_action_id"]
            isOneToOne: false
            referencedRelation: "ugc_ai_coordinator_actions"
            referencedColumns: ["id"]
          },
          {
            foreignKeyName: "ugc_creator_communication_log_brand_id_fkey"
            columns: ["brand_id"]
            isOneToOne: false
            referencedRelation: "brands"
            referencedColumns: ["id"]
          },
          {
            foreignKeyName: "ugc_creator_communication_log_creator_id_fkey"
            columns: ["creator_id"]
            isOneToOne: false
            referencedRelation: "ugc_creators"
            referencedColumns: ["id"]
          },
          {
            foreignKeyName: "ugc_creator_communication_log_email_message_id_fkey"
            columns: ["email_message_id"]
            isOneToOne: false
            referencedRelation: "ugc_email_messages"
            referencedColumns: ["id"]
          },
          {
            foreignKeyName: "ugc_creator_communication_log_email_thread_id_fkey"
            columns: ["email_thread_id"]
            isOneToOne: false
            referencedRelation: "ugc_email_threads"
            referencedColumns: ["id"]
          },
          {
            foreignKeyName: "ugc_creator_communication_log_sequence_enrollment_id_fkey"
            columns: ["sequence_enrollment_id"]
            isOneToOne: false
            referencedRelation: "ugc_creator_sequence_enrollments"
            referencedColumns: ["id"]
          },
        ]
      }
      ugc_creator_scripts: {
        Row: {
          ai_custom_prompt: string | null
          b_roll_shot_list: Json | null
          brand_id: string
          company_description: string | null
          concept_status: string | null
          created_at: string
          creative_strategist: string | null
          creator_footage: string | null
          creator_id: string | null
          cta: string | null
          deposit_amount: number | null
          deposit_paid_date: string | null
          filming_instructions: string | null
          final_content_link: string | null
          final_payment_amount: number | null
          final_payment_paid_date: string | null
          guide_description: string | null
          hook_body: string | null
          hook_count: number | null
          hook_type: string | null
          id: string
          inspiration_video_notes: string | null
          inspiration_video_url: string | null
          is_ai_generated: boolean | null
          linked_brief_batch_id: string | null
          linked_brief_concept_id: string | null
          media_type: string | null
          metadata: Json | null
          original_creator_script: string | null
          payment_notes: string | null
          payment_status: string | null
          public_share_id: string | null
          revision_notes: string | null
          script_content: Json | null
          status: string | null
          system_instructions: string | null
          title: string
          ugc_guide_description: string | null
          updated_at: string
          user_id: string
        }
        Insert: {
          ai_custom_prompt?: string | null
          b_roll_shot_list?: Json | null
          brand_id: string
          company_description?: string | null
          concept_status?: string | null
          created_at?: string
          creative_strategist?: string | null
          creator_footage?: string | null
          creator_id?: string | null
          cta?: string | null
          deposit_amount?: number | null
          deposit_paid_date?: string | null
          filming_instructions?: string | null
          final_content_link?: string | null
          final_payment_amount?: number | null
          final_payment_paid_date?: string | null
          guide_description?: string | null
          hook_body?: string | null
          hook_count?: number | null
          hook_type?: string | null
          id?: string
          inspiration_video_notes?: string | null
          inspiration_video_url?: string | null
          is_ai_generated?: boolean | null
          linked_brief_batch_id?: string | null
          linked_brief_concept_id?: string | null
          media_type?: string | null
          metadata?: Json | null
          original_creator_script?: string | null
          payment_notes?: string | null
          payment_status?: string | null
          public_share_id?: string | null
          revision_notes?: string | null
          script_content?: Json | null
          status?: string | null
          system_instructions?: string | null
          title: string
          ugc_guide_description?: string | null
          updated_at?: string
          user_id: string
        }
        Update: {
          ai_custom_prompt?: string | null
          b_roll_shot_list?: Json | null
          brand_id?: string
          company_description?: string | null
          concept_status?: string | null
          created_at?: string
          creative_strategist?: string | null
          creator_footage?: string | null
          creator_id?: string | null
          cta?: string | null
          deposit_amount?: number | null
          deposit_paid_date?: string | null
          filming_instructions?: string | null
          final_content_link?: string | null
          final_payment_amount?: number | null
          final_payment_paid_date?: string | null
          guide_description?: string | null
          hook_body?: string | null
          hook_count?: number | null
          hook_type?: string | null
          id?: string
          inspiration_video_notes?: string | null
          inspiration_video_url?: string | null
          is_ai_generated?: boolean | null
          linked_brief_batch_id?: string | null
          linked_brief_concept_id?: string | null
          media_type?: string | null
          metadata?: Json | null
          original_creator_script?: string | null
          payment_notes?: string | null
          payment_status?: string | null
          public_share_id?: string | null
          revision_notes?: string | null
          script_content?: Json | null
          status?: string | null
          system_instructions?: string | null
          title?: string
          ugc_guide_description?: string | null
          updated_at?: string
          user_id?: string
        }
        Relationships: [
          {
            foreignKeyName: "ugc_creator_scripts_brand_id_fkey"
            columns: ["brand_id"]
            isOneToOne: false
            referencedRelation: "brands"
            referencedColumns: ["id"]
          },
          {
            foreignKeyName: "ugc_creator_scripts_creator_id_fkey"
            columns: ["creator_id"]
            isOneToOne: false
            referencedRelation: "ugc_creators"
            referencedColumns: ["id"]
          },
          {
            foreignKeyName: "ugc_creator_scripts_linked_brief_batch_id_fkey"
            columns: ["linked_brief_batch_id"]
            isOneToOne: false
            referencedRelation: "brief_batches"
            referencedColumns: ["id"]
          },
          {
            foreignKeyName: "ugc_creator_scripts_linked_brief_concept_id_fkey"
            columns: ["linked_brief_concept_id"]
            isOneToOne: false
            referencedRelation: "brief_concepts"
            referencedColumns: ["id"]
          },
          {
            foreignKeyName: "ugc_creator_scripts_linked_brief_concept_id_fkey"
            columns: ["linked_brief_concept_id"]
            isOneToOne: false
            referencedRelation: "concept_editors"
            referencedColumns: ["concept_id"]
          },
        ]
      }
      ugc_creator_sequence_enrollments: {
        Row: {
          brand_id: string
          completed_at: string | null
          created_at: string | null
          creator_id: string
          current_step: number | null
          enrolled_at: string | null
          enrollment_trigger: string | null
          id: string
          last_step_sent_at: string | null
          metadata: Json | null
          next_send_at: string | null
          sequence_id: string
          status: string | null
          updated_at: string | null
        }
        Insert: {
          brand_id: string
          completed_at?: string | null
          created_at?: string | null
          creator_id: string
          current_step?: number | null
          enrolled_at?: string | null
          enrollment_trigger?: string | null
          id?: string
          last_step_sent_at?: string | null
          metadata?: Json | null
          next_send_at?: string | null
          sequence_id: string
          status?: string | null
          updated_at?: string | null
        }
        Update: {
          brand_id?: string
          completed_at?: string | null
          created_at?: string | null
          creator_id?: string
          current_step?: number | null
          enrolled_at?: string | null
          enrollment_trigger?: string | null
          id?: string
          last_step_sent_at?: string | null
          metadata?: Json | null
          next_send_at?: string | null
          sequence_id?: string
          status?: string | null
          updated_at?: string | null
        }
        Relationships: [
          {
            foreignKeyName: "ugc_creator_sequence_enrollments_brand_id_fkey"
            columns: ["brand_id"]
            isOneToOne: false
            referencedRelation: "brands"
            referencedColumns: ["id"]
          },
          {
            foreignKeyName: "ugc_creator_sequence_enrollments_creator_id_fkey"
            columns: ["creator_id"]
            isOneToOne: false
            referencedRelation: "ugc_creators"
            referencedColumns: ["id"]
          },
          {
            foreignKeyName: "ugc_creator_sequence_enrollments_sequence_id_fkey"
            columns: ["sequence_id"]
            isOneToOne: false
            referencedRelation: "ugc_email_sequences"
            referencedColumns: ["id"]
          },
        ]
      }
      ugc_creators: {
        Row: {
          address_line1: string | null
          address_line2: string | null
          brand_id: string
          city: string | null
          contacted_by: string | null
          content_types: Json | null
          contract_status: string | null
          country: string | null
          created_at: string
          email: string | null
          gender: string | null
          id: string
          instagram_handle: string | null
          name: string
          per_script_fee: number | null
          phone_number: string | null
          platforms: Json | null
          portfolio_link: string | null
          product_shipment_status: string | null
          product_shipped: boolean | null
          products: Json | null
          state: string | null
          status: string | null
          tiktok_handle: string | null
          tracking_number: string | null
          updated_at: string
          user_id: string
          zip: string | null
        }
        Insert: {
          address_line1?: string | null
          address_line2?: string | null
          brand_id: string
          city?: string | null
          contacted_by?: string | null
          content_types?: Json | null
          contract_status?: string | null
          country?: string | null
          created_at?: string
          email?: string | null
          gender?: string | null
          id?: string
          instagram_handle?: string | null
          name: string
          per_script_fee?: number | null
          phone_number?: string | null
          platforms?: Json | null
          portfolio_link?: string | null
          product_shipment_status?: string | null
          product_shipped?: boolean | null
          products?: Json | null
          state?: string | null
          status?: string | null
          tiktok_handle?: string | null
          tracking_number?: string | null
          updated_at?: string
          user_id: string
          zip?: string | null
        }
        Update: {
          address_line1?: string | null
          address_line2?: string | null
          brand_id?: string
          city?: string | null
          contacted_by?: string | null
          content_types?: Json | null
          contract_status?: string | null
          country?: string | null
          created_at?: string
          email?: string | null
          gender?: string | null
          id?: string
          instagram_handle?: string | null
          name?: string
          per_script_fee?: number | null
          phone_number?: string | null
          platforms?: Json | null
          portfolio_link?: string | null
          product_shipment_status?: string | null
          product_shipped?: boolean | null
          products?: Json | null
          state?: string | null
          status?: string | null
          tiktok_handle?: string | null
          tracking_number?: string | null
          updated_at?: string
          user_id?: string
          zip?: string | null
        }
        Relationships: [
          {
            foreignKeyName: "ugc_creators_brand_id_fkey"
            columns: ["brand_id"]
            isOneToOne: false
            referencedRelation: "brands"
            referencedColumns: ["id"]
          },
        ]
      }
      ugc_custom_creator_statuses: {
        Row: {
          brand_id: string
          category: string
          color: string | null
          created_at: string
          display_order: number | null
          id: string
          is_active: boolean | null
          is_final: boolean | null
          status_name: string
          updated_at: string
        }
        Insert: {
          brand_id: string
          category: string
          color?: string | null
          created_at?: string
          display_order?: number | null
          id?: string
          is_active?: boolean | null
          is_final?: boolean | null
          status_name: string
          updated_at?: string
        }
        Update: {
          brand_id?: string
          category?: string
          color?: string | null
          created_at?: string
          display_order?: number | null
          id?: string
          is_active?: boolean | null
          is_final?: boolean | null
          status_name?: string
          updated_at?: string
        }
        Relationships: [
          {
            foreignKeyName: "ugc_custom_creator_statuses_brand_id_fkey"
            columns: ["brand_id"]
            isOneToOne: false
            referencedRelation: "brands"
            referencedColumns: ["id"]
          },
        ]
      }
      ugc_email_messages: {
        Row: {
          created_at: string
          deleted_at: string | null
          deleted_by: string | null
          from_email: string
          html_content: string
          id: string
          message_id: string | null
          sent_at: string | null
          status: string | null
          subject: string
          template_id: string | null
          text_content: string
          thread_id: string
          to_email: string
          variables_used: Json | null
        }
        Insert: {
          created_at?: string
          deleted_at?: string | null
          deleted_by?: string | null
          from_email: string
          html_content: string
          id?: string
          message_id?: string | null
          sent_at?: string | null
          status?: string | null
          subject: string
          template_id?: string | null
          text_content: string
          thread_id: string
          to_email: string
          variables_used?: Json | null
        }
        Update: {
          created_at?: string
          deleted_at?: string | null
          deleted_by?: string | null
          from_email?: string
          html_content?: string
          id?: string
          message_id?: string | null
          sent_at?: string | null
          status?: string | null
          subject?: string
          template_id?: string | null
          text_content?: string
          thread_id?: string
          to_email?: string
          variables_used?: Json | null
        }
        Relationships: [
          {
            foreignKeyName: "ugc_email_messages_template_id_fkey"
            columns: ["template_id"]
            isOneToOne: false
            referencedRelation: "ugc_email_templates"
            referencedColumns: ["id"]
          },
          {
            foreignKeyName: "ugc_email_messages_thread_id_fkey"
            columns: ["thread_id"]
            isOneToOne: false
            referencedRelation: "ugc_email_threads"
            referencedColumns: ["id"]
          },
        ]
      }
      ugc_email_sequence_steps: {
        Row: {
          conditions: Json | null
          created_at: string | null
          custom_html_content: string | null
          custom_subject: string | null
          custom_text_content: string | null
          delay_days: number | null
          delay_hours: number | null
          email_template_id: string | null
          id: string
          name: string
          sequence_id: string
          status_change_action: string | null
          step_order: number
          updated_at: string | null
        }
        Insert: {
          conditions?: Json | null
          created_at?: string | null
          custom_html_content?: string | null
          custom_subject?: string | null
          custom_text_content?: string | null
          delay_days?: number | null
          delay_hours?: number | null
          email_template_id?: string | null
          id?: string
          name: string
          sequence_id: string
          status_change_action?: string | null
          step_order: number
          updated_at?: string | null
        }
        Update: {
          conditions?: Json | null
          created_at?: string | null
          custom_html_content?: string | null
          custom_subject?: string | null
          custom_text_content?: string | null
          delay_days?: number | null
          delay_hours?: number | null
          email_template_id?: string | null
          id?: string
          name?: string
          sequence_id?: string
          status_change_action?: string | null
          step_order?: number
          updated_at?: string | null
        }
        Relationships: [
          {
            foreignKeyName: "ugc_email_sequence_steps_email_template_id_fkey"
            columns: ["email_template_id"]
            isOneToOne: false
            referencedRelation: "ugc_email_templates"
            referencedColumns: ["id"]
          },
          {
            foreignKeyName: "ugc_email_sequence_steps_sequence_id_fkey"
            columns: ["sequence_id"]
            isOneToOne: false
            referencedRelation: "ugc_email_sequences"
            referencedColumns: ["id"]
          },
        ]
      }
      ugc_email_sequences: {
        Row: {
          brand_id: string
          created_at: string | null
          created_by: string | null
          description: string | null
          id: string
          is_active: boolean | null
          name: string
          trigger_conditions: Json | null
          trigger_event: string
          updated_at: string | null
        }
        Insert: {
          brand_id: string
          created_at?: string | null
          created_by?: string | null
          description?: string | null
          id?: string
          is_active?: boolean | null
          name: string
          trigger_conditions?: Json | null
          trigger_event: string
          updated_at?: string | null
        }
        Update: {
          brand_id?: string
          created_at?: string | null
          created_by?: string | null
          description?: string | null
          id?: string
          is_active?: boolean | null
          name?: string
          trigger_conditions?: Json | null
          trigger_event?: string
          updated_at?: string | null
        }
        Relationships: [
          {
            foreignKeyName: "ugc_email_sequences_brand_id_fkey"
            columns: ["brand_id"]
            isOneToOne: false
            referencedRelation: "brands"
            referencedColumns: ["id"]
          },
        ]
      }
      ugc_email_templates: {
        Row: {
          brand_id: string
          created_at: string
          enabled: boolean | null
          html_content: string
          id: string
          name: string
          pipeline_stage: string
          subject: string
          text_content: string
          trigger_status: string | null
          updated_at: string
          user_id: string
          variables: string[] | null
        }
        Insert: {
          brand_id: string
          created_at?: string
          enabled?: boolean | null
          html_content: string
          id?: string
          name: string
          pipeline_stage: string
          subject: string
          text_content: string
          trigger_status?: string | null
          updated_at?: string
          user_id: string
          variables?: string[] | null
        }
        Update: {
          brand_id?: string
          created_at?: string
          enabled?: boolean | null
          html_content?: string
          id?: string
          name?: string
          pipeline_stage?: string
          subject?: string
          text_content?: string
          trigger_status?: string | null
          updated_at?: string
          user_id?: string
          variables?: string[] | null
        }
        Relationships: [
          {
            foreignKeyName: "ugc_email_templates_brand_id_fkey"
            columns: ["brand_id"]
            isOneToOne: false
            referencedRelation: "brands"
            referencedColumns: ["id"]
          },
        ]
      }
      ugc_email_threads: {
        Row: {
          brand_id: string
          close_reason: string | null
          closed_at: string | null
          closed_by: string | null
          created_at: string
          creator_id: string
          id: string
          is_primary: boolean | null
          status: string | null
          thread_subject: string
          updated_at: string
        }
        Insert: {
          brand_id: string
          close_reason?: string | null
          closed_at?: string | null
          closed_by?: string | null
          created_at?: string
          creator_id: string
          id?: string
          is_primary?: boolean | null
          status?: string | null
          thread_subject: string
          updated_at?: string
        }
        Update: {
          brand_id?: string
          close_reason?: string | null
          closed_at?: string | null
          closed_by?: string | null
          created_at?: string
          creator_id?: string
          id?: string
          is_primary?: boolean | null
          status?: string | null
          thread_subject?: string
          updated_at?: string
        }
        Relationships: [
          {
            foreignKeyName: "ugc_email_threads_brand_id_fkey"
            columns: ["brand_id"]
            isOneToOne: false
            referencedRelation: "brands"
            referencedColumns: ["id"]
          },
          {
            foreignKeyName: "ugc_email_threads_creator_id_fkey"
            columns: ["creator_id"]
            isOneToOne: false
            referencedRelation: "ugc_creators"
            referencedColumns: ["id"]
          },
        ]
      }
<<<<<<< HEAD
      ugc_form_field_options: {
        Row: {
          created_at: string
          display_order: number | null
          field_name: string
          form_config_id: string
          id: string
          is_active: boolean | null
          option_label: string
          option_value: string
        }
        Insert: {
          created_at?: string
          display_order?: number | null
          field_name: string
          form_config_id: string
          id?: string
          is_active?: boolean | null
          option_label: string
          option_value: string
        }
        Update: {
          created_at?: string
          display_order?: number | null
          field_name?: string
          form_config_id?: string
          id?: string
          is_active?: boolean | null
          option_label?: string
          option_value?: string
        }
        Relationships: [
          {
            foreignKeyName: "ugc_form_field_options_form_config_id_fkey"
            columns: ["form_config_id"]
            isOneToOne: false
            referencedRelation: "ugc_onboarding_form_configs"
=======
      ugc_human_intervention_queue: {
        Row: {
          assigned_to: string | null
          brand_id: string
          completed_at: string | null
          completed_by: string | null
          context: Json | null
          created_at: string
          creator_id: string
          description: string | null
          due_date: string | null
          execution_id: string
          id: string
          priority: string | null
          resolution_notes: string | null
          status: string
          step_id: string
          title: string
          updated_at: string
        }
        Insert: {
          assigned_to?: string | null
          brand_id: string
          completed_at?: string | null
          completed_by?: string | null
          context?: Json | null
          created_at?: string
          creator_id: string
          description?: string | null
          due_date?: string | null
          execution_id: string
          id?: string
          priority?: string | null
          resolution_notes?: string | null
          status?: string
          step_id: string
          title: string
          updated_at?: string
        }
        Update: {
          assigned_to?: string | null
          brand_id?: string
          completed_at?: string | null
          completed_by?: string | null
          context?: Json | null
          created_at?: string
          creator_id?: string
          description?: string | null
          due_date?: string | null
          execution_id?: string
          id?: string
          priority?: string | null
          resolution_notes?: string | null
          status?: string
          step_id?: string
          title?: string
          updated_at?: string
        }
        Relationships: [
          {
            foreignKeyName: "ugc_human_intervention_queue_brand_id_fkey"
            columns: ["brand_id"]
            isOneToOne: false
            referencedRelation: "brands"
            referencedColumns: ["id"]
          },
          {
            foreignKeyName: "ugc_human_intervention_queue_creator_id_fkey"
            columns: ["creator_id"]
            isOneToOne: false
            referencedRelation: "ugc_creators"
            referencedColumns: ["id"]
          },
          {
            foreignKeyName: "ugc_human_intervention_queue_execution_id_fkey"
            columns: ["execution_id"]
            isOneToOne: false
            referencedRelation: "ugc_workflow_executions"
            referencedColumns: ["id"]
          },
          {
            foreignKeyName: "ugc_human_intervention_queue_step_id_fkey"
            columns: ["step_id"]
            isOneToOne: false
            referencedRelation: "ugc_workflow_steps"
            referencedColumns: ["id"]
          },
        ]
      }
      ugc_job_applications: {
        Row: {
          cover_letter: string | null
          created_at: string
          creator_id: string | null
          id: string
          job_id: string
          marketplace_application_id: string | null
          portfolio_samples: string[] | null
          proposed_rate: number | null
          review_notes: string | null
          reviewed_at: string | null
          reviewed_by: string | null
          status: string | null
          updated_at: string
        }
        Insert: {
          cover_letter?: string | null
          created_at?: string
          creator_id?: string | null
          id?: string
          job_id: string
          marketplace_application_id?: string | null
          portfolio_samples?: string[] | null
          proposed_rate?: number | null
          review_notes?: string | null
          reviewed_at?: string | null
          reviewed_by?: string | null
          status?: string | null
          updated_at?: string
        }
        Update: {
          cover_letter?: string | null
          created_at?: string
          creator_id?: string | null
          id?: string
          job_id?: string
          marketplace_application_id?: string | null
          portfolio_samples?: string[] | null
          proposed_rate?: number | null
          review_notes?: string | null
          reviewed_at?: string | null
          reviewed_by?: string | null
          status?: string | null
          updated_at?: string
        }
        Relationships: [
          {
            foreignKeyName: "ugc_job_applications_creator_id_fkey"
            columns: ["creator_id"]
            isOneToOne: false
            referencedRelation: "ugc_creators"
            referencedColumns: ["id"]
          },
          {
            foreignKeyName: "ugc_job_applications_job_id_fkey"
            columns: ["job_id"]
            isOneToOne: false
            referencedRelation: "ugc_brand_job_postings"
            referencedColumns: ["id"]
          },
          {
            foreignKeyName: "ugc_job_applications_marketplace_application_id_fkey"
            columns: ["marketplace_application_id"]
            isOneToOne: false
            referencedRelation: "ugc_marketplace_applications"
            referencedColumns: ["id"]
          },
        ]
      }
      ugc_marketplace_applications: {
        Row: {
          application_data: Json | null
          consent_email: boolean | null
          consent_sms: boolean | null
          content_types: string[] | null
          created_at: string
          creator_id: string | null
          demographics: Json | null
          email: string
          id: string
          instagram_handle: string | null
          name: string
          phone_number: string | null
          platforms: string[] | null
          portfolio_link: string | null
          review_notes: string | null
          reviewed_at: string | null
          reviewed_by: string | null
          status: string | null
          tiktok_handle: string | null
          updated_at: string
        }
        Insert: {
          application_data?: Json | null
          consent_email?: boolean | null
          consent_sms?: boolean | null
          content_types?: string[] | null
          created_at?: string
          creator_id?: string | null
          demographics?: Json | null
          email: string
          id?: string
          instagram_handle?: string | null
          name: string
          phone_number?: string | null
          platforms?: string[] | null
          portfolio_link?: string | null
          review_notes?: string | null
          reviewed_at?: string | null
          reviewed_by?: string | null
          status?: string | null
          tiktok_handle?: string | null
          updated_at?: string
        }
        Update: {
          application_data?: Json | null
          consent_email?: boolean | null
          consent_sms?: boolean | null
          content_types?: string[] | null
          created_at?: string
          creator_id?: string | null
          demographics?: Json | null
          email?: string
          id?: string
          instagram_handle?: string | null
          name?: string
          phone_number?: string | null
          platforms?: string[] | null
          portfolio_link?: string | null
          review_notes?: string | null
          reviewed_at?: string | null
          reviewed_by?: string | null
          status?: string | null
          tiktok_handle?: string | null
          updated_at?: string
        }
        Relationships: [
          {
            foreignKeyName: "ugc_marketplace_applications_creator_id_fkey"
            columns: ["creator_id"]
            isOneToOne: false
            referencedRelation: "ugc_creators"
            referencedColumns: ["id"]
          },
        ]
      }
      ugc_message_templates: {
        Row: {
          ai_prompt: string | null
          brand_id: string
          content: string
          created_at: string
          id: string
          is_ai_generated: boolean | null
          name: string
          subject: string | null
          template_type: string
          updated_at: string
          user_id: string
          variables: string[] | null
        }
        Insert: {
          ai_prompt?: string | null
          brand_id: string
          content: string
          created_at?: string
          id?: string
          is_ai_generated?: boolean | null
          name: string
          subject?: string | null
          template_type: string
          updated_at?: string
          user_id: string
          variables?: string[] | null
        }
        Update: {
          ai_prompt?: string | null
          brand_id?: string
          content?: string
          created_at?: string
          id?: string
          is_ai_generated?: boolean | null
          name?: string
          subject?: string | null
          template_type?: string
          updated_at?: string
          user_id?: string
          variables?: string[] | null
        }
        Relationships: [
          {
            foreignKeyName: "ugc_message_templates_brand_id_fkey"
            columns: ["brand_id"]
            isOneToOne: false
            referencedRelation: "brands"
>>>>>>> 1d7428e2
            referencedColumns: ["id"]
          },
        ]
      }
<<<<<<< HEAD
      ugc_form_submissions: {
=======
      ugc_script_shares: {
>>>>>>> 1d7428e2
        Row: {
          brand_id: string
          created_at: string
          creator_id: string | null
          form_config_id: string
          id: string
          review_notes: string | null
          reviewed_at: string | null
          reviewed_by: string | null
          status: string
          submission_data: Json
          submitted_ip: string | null
          updated_at: string
          user_agent: string | null
          utm_campaign: string | null
          utm_medium: string | null
          utm_source: string | null
        }
        Insert: {
          brand_id: string
          created_at?: string
          creator_id?: string | null
          form_config_id: string
          id?: string
          review_notes?: string | null
          reviewed_at?: string | null
          reviewed_by?: string | null
          status?: string
          submission_data?: Json
          submitted_ip?: string | null
          updated_at?: string
          user_agent?: string | null
          utm_campaign?: string | null
          utm_medium?: string | null
          utm_source?: string | null
        }
        Update: {
          brand_id?: string
          created_at?: string
          creator_id?: string | null
          form_config_id?: string
          id?: string
          review_notes?: string | null
          reviewed_at?: string | null
          reviewed_by?: string | null
          status?: string
          submission_data?: Json
          submitted_ip?: string | null
          updated_at?: string
          user_agent?: string | null
          utm_campaign?: string | null
          utm_medium?: string | null
          utm_source?: string | null
        }
        Relationships: [
          {
            foreignKeyName: "ugc_form_submissions_brand_id_fkey"
            columns: ["brand_id"]
            isOneToOne: false
            referencedRelation: "brands"
            referencedColumns: ["id"]
          },
          {
            foreignKeyName: "ugc_form_submissions_creator_id_fkey"
            columns: ["creator_id"]
            isOneToOne: false
            referencedRelation: "ugc_creators"
            referencedColumns: ["id"]
          },
          {
            foreignKeyName: "ugc_form_submissions_form_config_id_fkey"
            columns: ["form_config_id"]
            isOneToOne: false
            referencedRelation: "ugc_onboarding_form_configs"
            referencedColumns: ["id"]
          },
        ]
      }
      ugc_human_intervention_queue: {
        Row: {
          assigned_to: string | null
          brand_id: string
          completed_at: string | null
          completed_by: string | null
          context: Json | null
          created_at: string
          creator_id: string
          description: string | null
          due_date: string | null
          execution_id: string
          id: string
          priority: string | null
          resolution_notes: string | null
          status: string
          step_id: string
          title: string
          updated_at: string
        }
        Insert: {
          assigned_to?: string | null
          brand_id: string
          completed_at?: string | null
          completed_by?: string | null
          context?: Json | null
          created_at?: string
          creator_id: string
          description?: string | null
          due_date?: string | null
          execution_id: string
          id?: string
          priority?: string | null
          resolution_notes?: string | null
          status?: string
          step_id: string
          title: string
          updated_at?: string
        }
        Update: {
          assigned_to?: string | null
          brand_id?: string
          completed_at?: string | null
          completed_by?: string | null
          context?: Json | null
          created_at?: string
          creator_id?: string
          description?: string | null
          due_date?: string | null
          execution_id?: string
          id?: string
          priority?: string | null
          resolution_notes?: string | null
          status?: string
          step_id?: string
          title?: string
          updated_at?: string
        }
        Relationships: [
          {
            foreignKeyName: "ugc_human_intervention_queue_brand_id_fkey"
            columns: ["brand_id"]
            isOneToOne: false
            referencedRelation: "brands"
            referencedColumns: ["id"]
          },
          {
            foreignKeyName: "ugc_human_intervention_queue_creator_id_fkey"
            columns: ["creator_id"]
            isOneToOne: false
            referencedRelation: "ugc_creators"
            referencedColumns: ["id"]
          },
          {
            foreignKeyName: "ugc_human_intervention_queue_execution_id_fkey"
            columns: ["execution_id"]
            isOneToOne: false
            referencedRelation: "ugc_workflow_executions"
            referencedColumns: ["id"]
          },
          {
            foreignKeyName: "ugc_human_intervention_queue_step_id_fkey"
            columns: ["step_id"]
            isOneToOne: false
            referencedRelation: "ugc_workflow_steps"
            referencedColumns: ["id"]
          },
        ]
      }
<<<<<<< HEAD
      ugc_job_applications: {
=======
      ugc_workflow_actions: {
        Row: {
          action_type: string
          created_at: string
          description: string | null
          id: string
          input_schema: Json | null
          is_system: boolean | null
          name: string
          output_schema: Json | null
        }
        Insert: {
          action_type: string
          created_at?: string
          description?: string | null
          id?: string
          input_schema?: Json | null
          is_system?: boolean | null
          name: string
          output_schema?: Json | null
        }
        Update: {
          action_type?: string
          created_at?: string
          description?: string | null
          id?: string
          input_schema?: Json | null
          is_system?: boolean | null
          name?: string
          output_schema?: Json | null
        }
        Relationships: []
      }
      ugc_workflow_conditions: {
        Row: {
          condition_type: string
          created_at: string
          expected_value: string | null
          field_name: string | null
          id: string
          next_step_id: string | null
          operator: string
          step_id: string
        }
        Insert: {
          condition_type: string
          created_at?: string
          expected_value?: string | null
          field_name?: string | null
          id?: string
          next_step_id?: string | null
          operator: string
          step_id: string
        }
        Update: {
          condition_type?: string
          created_at?: string
          expected_value?: string | null
          field_name?: string | null
          id?: string
          next_step_id?: string | null
          operator?: string
          step_id?: string
        }
        Relationships: [
          {
            foreignKeyName: "ugc_workflow_conditions_next_step_id_fkey"
            columns: ["next_step_id"]
            isOneToOne: false
            referencedRelation: "ugc_workflow_steps"
            referencedColumns: ["id"]
          },
          {
            foreignKeyName: "ugc_workflow_conditions_step_id_fkey"
            columns: ["step_id"]
            isOneToOne: false
            referencedRelation: "ugc_workflow_steps"
            referencedColumns: ["id"]
          },
        ]
      }
      ugc_workflow_executions: {
        Row: {
          brand_id: string
          completed_at: string | null
          context: Json | null
          created_at: string
          creator_id: string
          current_step_id: string | null
          error_message: string | null
          id: string
          started_at: string
          status: string
          updated_at: string
          workflow_id: string
        }
        Insert: {
          brand_id: string
          completed_at?: string | null
          context?: Json | null
          created_at?: string
          creator_id: string
          current_step_id?: string | null
          error_message?: string | null
          id?: string
          started_at?: string
          status?: string
          updated_at?: string
          workflow_id: string
        }
        Update: {
          brand_id?: string
          completed_at?: string | null
          context?: Json | null
          created_at?: string
          creator_id?: string
          current_step_id?: string | null
          error_message?: string | null
          id?: string
          started_at?: string
          status?: string
          updated_at?: string
          workflow_id?: string
        }
        Relationships: [
          {
            foreignKeyName: "ugc_workflow_executions_brand_id_fkey"
            columns: ["brand_id"]
            isOneToOne: false
            referencedRelation: "brands"
            referencedColumns: ["id"]
          },
          {
            foreignKeyName: "ugc_workflow_executions_creator_id_fkey"
            columns: ["creator_id"]
            isOneToOne: false
            referencedRelation: "ugc_creators"
            referencedColumns: ["id"]
          },
          {
            foreignKeyName: "ugc_workflow_executions_current_step_id_fkey"
            columns: ["current_step_id"]
            isOneToOne: false
            referencedRelation: "ugc_workflow_steps"
            referencedColumns: ["id"]
          },
          {
            foreignKeyName: "ugc_workflow_executions_workflow_id_fkey"
            columns: ["workflow_id"]
            isOneToOne: false
            referencedRelation: "ugc_workflow_templates"
            referencedColumns: ["id"]
          },
        ]
      }
      ugc_workflow_step_executions: {
        Row: {
          completed_at: string | null
          created_at: string
          error_message: string | null
          execution_id: string
          id: string
          input_data: Json | null
          output_data: Json | null
          started_at: string | null
          status: string
          step_id: string
          updated_at: string
        }
        Insert: {
          completed_at?: string | null
          created_at?: string
          error_message?: string | null
          execution_id: string
          id?: string
          input_data?: Json | null
          output_data?: Json | null
          started_at?: string | null
          status?: string
          step_id: string
          updated_at?: string
        }
        Update: {
          completed_at?: string | null
          created_at?: string
          error_message?: string | null
          execution_id?: string
          id?: string
          input_data?: Json | null
          output_data?: Json | null
          started_at?: string | null
          status?: string
          step_id?: string
          updated_at?: string
        }
        Relationships: [
          {
            foreignKeyName: "ugc_workflow_step_executions_execution_id_fkey"
            columns: ["execution_id"]
            isOneToOne: false
            referencedRelation: "ugc_workflow_executions"
            referencedColumns: ["id"]
          },
          {
            foreignKeyName: "ugc_workflow_step_executions_step_id_fkey"
            columns: ["step_id"]
            isOneToOne: false
            referencedRelation: "ugc_workflow_steps"
            referencedColumns: ["id"]
          },
        ]
      }
      ugc_workflow_steps: {
        Row: {
          config: Json | null
          created_at: string
          description: string | null
          id: string
          name: string
          step_order: number
          step_type: string
          updated_at: string
          workflow_id: string
        }
        Insert: {
          config?: Json | null
          created_at?: string
          description?: string | null
          id?: string
          name: string
          step_order: number
          step_type: string
          updated_at?: string
          workflow_id: string
        }
        Update: {
          config?: Json | null
          created_at?: string
          description?: string | null
          id?: string
          name?: string
          step_order?: number
          step_type?: string
          updated_at?: string
          workflow_id?: string
        }
        Relationships: [
          {
            foreignKeyName: "ugc_workflow_steps_workflow_id_fkey"
            columns: ["workflow_id"]
            isOneToOne: false
            referencedRelation: "ugc_workflow_templates"
            referencedColumns: ["id"]
          },
        ]
      }
      ugc_workflow_templates: {
        Row: {
          brand_id: string
          category: string
          created_at: string
          description: string | null
          id: string
          is_active: boolean | null
          name: string
          trigger_event: string
          updated_at: string
          user_id: string
        }
        Insert: {
          brand_id: string
          category: string
          created_at?: string
          description?: string | null
          id?: string
          is_active?: boolean | null
          name: string
          trigger_event: string
          updated_at?: string
          user_id: string
        }
        Update: {
          brand_id?: string
          category?: string
          created_at?: string
          description?: string | null
          id?: string
          is_active?: boolean | null
          name?: string
          trigger_event?: string
          updated_at?: string
          user_id?: string
        }
        Relationships: [
          {
            foreignKeyName: "ugc_workflow_templates_brand_id_fkey"
            columns: ["brand_id"]
            isOneToOne: false
            referencedRelation: "brands"
            referencedColumns: ["id"]
          },
        ]
      }
      wireframe_modules: {
>>>>>>> 1d7428e2
        Row: {
          cover_letter: string | null
          created_at: string
          creator_id: string | null
          id: string
          job_id: string
          marketplace_application_id: string | null
          portfolio_samples: string[] | null
          proposed_rate: number | null
          review_notes: string | null
          reviewed_at: string | null
          reviewed_by: string | null
          status: string | null
          updated_at: string
        }
        Insert: {
          cover_letter?: string | null
          created_at?: string
          creator_id?: string | null
          id?: string
          job_id: string
          marketplace_application_id?: string | null
          portfolio_samples?: string[] | null
          proposed_rate?: number | null
          review_notes?: string | null
          reviewed_at?: string | null
          reviewed_by?: string | null
          status?: string | null
          updated_at?: string
        }
        Update: {
          cover_letter?: string | null
          created_at?: string
          creator_id?: string | null
          id?: string
          job_id?: string
          marketplace_application_id?: string | null
          portfolio_samples?: string[] | null
          proposed_rate?: number | null
          review_notes?: string | null
          reviewed_at?: string | null
          reviewed_by?: string | null
          status?: string | null
          updated_at?: string
        }
        Relationships: [
          {
            foreignKeyName: "ugc_job_applications_creator_id_fkey"
            columns: ["creator_id"]
            isOneToOne: false
            referencedRelation: "ugc_creators"
            referencedColumns: ["id"]
          },
          {
            foreignKeyName: "ugc_job_applications_job_id_fkey"
            columns: ["job_id"]
            isOneToOne: false
            referencedRelation: "ugc_brand_job_postings"
            referencedColumns: ["id"]
          },
          {
            foreignKeyName: "ugc_job_applications_marketplace_application_id_fkey"
            columns: ["marketplace_application_id"]
            isOneToOne: false
            referencedRelation: "ugc_marketplace_applications"
            referencedColumns: ["id"]
          },
        ]
      }
      ugc_marketplace_applications: {
        Row: {
          application_data: Json | null
          consent_email: boolean | null
          consent_sms: boolean | null
          content_types: string[] | null
          created_at: string
          creator_id: string | null
          demographics: Json | null
          email: string
          id: string
          instagram_handle: string | null
          name: string
          phone_number: string | null
          platforms: string[] | null
          portfolio_link: string | null
          review_notes: string | null
          reviewed_at: string | null
          reviewed_by: string | null
          status: string | null
          tiktok_handle: string | null
          updated_at: string
        }
        Insert: {
          application_data?: Json | null
          consent_email?: boolean | null
          consent_sms?: boolean | null
          content_types?: string[] | null
          created_at?: string
          creator_id?: string | null
          demographics?: Json | null
          email: string
          id?: string
          instagram_handle?: string | null
          name: string
          phone_number?: string | null
          platforms?: string[] | null
          portfolio_link?: string | null
          review_notes?: string | null
          reviewed_at?: string | null
          reviewed_by?: string | null
          status?: string | null
          tiktok_handle?: string | null
          updated_at?: string
        }
        Update: {
          application_data?: Json | null
          consent_email?: boolean | null
          consent_sms?: boolean | null
          content_types?: string[] | null
          created_at?: string
          creator_id?: string | null
          demographics?: Json | null
          email?: string
          id?: string
          instagram_handle?: string | null
          name?: string
          phone_number?: string | null
          platforms?: string[] | null
          portfolio_link?: string | null
          review_notes?: string | null
          reviewed_at?: string | null
          reviewed_by?: string | null
          status?: string | null
          tiktok_handle?: string | null
          updated_at?: string
        }
        Relationships: [
          {
            foreignKeyName: "ugc_marketplace_applications_creator_id_fkey"
            columns: ["creator_id"]
            isOneToOne: false
            referencedRelation: "ugc_creators"
            referencedColumns: ["id"]
          },
        ]
      }
      ugc_message_templates: {
        Row: {
          ai_prompt: string | null
          brand_id: string
          content: string
          created_at: string
          id: string
          is_ai_generated: boolean | null
          name: string
          subject: string | null
          template_type: string
          updated_at: string
          user_id: string
          variables: string[] | null
        }
        Insert: {
          ai_prompt?: string | null
          brand_id: string
          content: string
          created_at?: string
          id?: string
          is_ai_generated?: boolean | null
          name: string
          subject?: string | null
          template_type: string
          updated_at?: string
          user_id: string
          variables?: string[] | null
        }
        Update: {
          ai_prompt?: string | null
          brand_id?: string
          content?: string
          created_at?: string
          id?: string
          is_ai_generated?: boolean | null
          name?: string
          subject?: string | null
          template_type?: string
          updated_at?: string
          user_id?: string
          variables?: string[] | null
        }
        Relationships: [
          {
            foreignKeyName: "ugc_message_templates_brand_id_fkey"
            columns: ["brand_id"]
            isOneToOne: false
            referencedRelation: "brands"
            referencedColumns: ["id"]
          },
        ]
      }
      ugc_onboarding_form_configs: {
        Row: {
          auto_assign_status: string | null
          brand_id: string
          branding: Json | null
          collect_address: boolean | null
          collect_demographics: boolean | null
          collect_portfolio: boolean | null
          collect_social_handles: boolean | null
          created_at: string
          custom_fields: Json | null
          description: string | null
          form_name: string
          id: string
          is_active: boolean | null
          is_public: boolean | null
          notification_emails: string[] | null
          requires_approval: boolean | null
          success_message: string | null
          updated_at: string
          welcome_message: string | null
        }
        Insert: {
          auto_assign_status?: string | null
          brand_id: string
          branding?: Json | null
          collect_address?: boolean | null
          collect_demographics?: boolean | null
          collect_portfolio?: boolean | null
          collect_social_handles?: boolean | null
          created_at?: string
          custom_fields?: Json | null
          description?: string | null
          form_name?: string
          id?: string
          is_active?: boolean | null
          is_public?: boolean | null
          notification_emails?: string[] | null
          requires_approval?: boolean | null
          success_message?: string | null
          updated_at?: string
          welcome_message?: string | null
        }
        Update: {
          auto_assign_status?: string | null
          brand_id?: string
          branding?: Json | null
          collect_address?: boolean | null
          collect_demographics?: boolean | null
          collect_portfolio?: boolean | null
          collect_social_handles?: boolean | null
          created_at?: string
          custom_fields?: Json | null
          description?: string | null
          form_name?: string
          id?: string
          is_active?: boolean | null
          is_public?: boolean | null
          notification_emails?: string[] | null
          requires_approval?: boolean | null
          success_message?: string | null
          updated_at?: string
          welcome_message?: string | null
        }
        Relationships: [
          {
            foreignKeyName: "ugc_onboarding_form_configs_brand_id_fkey"
            columns: ["brand_id"]
            isOneToOne: false
            referencedRelation: "brands"
            referencedColumns: ["id"]
          },
        ]
      }
      ugc_script_shares: {
        Row: {
          brand_id: string
          created_at: string
          creator_id: string
          id: string
          scripts: Json | null
          share_id: string
          updated_at: string
          user_id: string
        }
        Insert: {
          brand_id: string
          created_at?: string
          creator_id: string
          id?: string
          scripts?: Json | null
          share_id: string
          updated_at?: string
          user_id: string
        }
        Update: {
          brand_id?: string
          created_at?: string
          creator_id?: string
          id?: string
          scripts?: Json | null
          share_id?: string
          updated_at?: string
          user_id?: string
        }
        Relationships: [
          {
            foreignKeyName: "ugc_script_shares_brand_id_fkey"
            columns: ["brand_id"]
            isOneToOne: false
            referencedRelation: "brands"
            referencedColumns: ["id"]
          },
          {
            foreignKeyName: "ugc_script_shares_creator_id_fkey"
            columns: ["creator_id"]
            isOneToOne: false
            referencedRelation: "ugc_creators"
            referencedColumns: ["id"]
          },
        ]
      }
      ugc_sequence_execution_log: {
        Row: {
          created_at: string | null
          creator_id: string
          email_message_id: string | null
          enrollment_id: string
          error_message: string | null
          executed_at: string | null
          id: string
          scheduled_at: string
          status: string | null
          step_id: string
        }
        Insert: {
          created_at?: string | null
          creator_id: string
          email_message_id?: string | null
          enrollment_id: string
          error_message?: string | null
          executed_at?: string | null
          id?: string
          scheduled_at: string
          status?: string | null
          step_id: string
        }
        Update: {
          created_at?: string | null
          creator_id?: string
          email_message_id?: string | null
          enrollment_id?: string
          error_message?: string | null
          executed_at?: string | null
          id?: string
          scheduled_at?: string
          status?: string | null
          step_id?: string
        }
        Relationships: [
          {
            foreignKeyName: "ugc_sequence_execution_log_creator_id_fkey"
            columns: ["creator_id"]
            isOneToOne: false
            referencedRelation: "ugc_creators"
            referencedColumns: ["id"]
          },
          {
            foreignKeyName: "ugc_sequence_execution_log_email_message_id_fkey"
            columns: ["email_message_id"]
            isOneToOne: false
            referencedRelation: "ugc_email_messages"
            referencedColumns: ["id"]
          },
          {
            foreignKeyName: "ugc_sequence_execution_log_enrollment_id_fkey"
            columns: ["enrollment_id"]
            isOneToOne: false
            referencedRelation: "ugc_creator_sequence_enrollments"
            referencedColumns: ["id"]
          },
          {
            foreignKeyName: "ugc_sequence_execution_log_step_id_fkey"
            columns: ["step_id"]
            isOneToOne: false
            referencedRelation: "ugc_email_sequence_steps"
            referencedColumns: ["id"]
          },
        ]
      }
      ugc_workflow_actions: {
        Row: {
          action_type: string
          created_at: string
          description: string | null
          id: string
          input_schema: Json | null
          is_system: boolean | null
          name: string
          output_schema: Json | null
        }
        Insert: {
          action_type: string
          created_at?: string
          description?: string | null
          id?: string
          input_schema?: Json | null
          is_system?: boolean | null
          name: string
          output_schema?: Json | null
        }
        Update: {
          action_type?: string
          created_at?: string
          description?: string | null
          id?: string
          input_schema?: Json | null
          is_system?: boolean | null
          name?: string
          output_schema?: Json | null
        }
        Relationships: []
      }
      ugc_workflow_conditions: {
        Row: {
          condition_type: string
          created_at: string
          expected_value: string | null
          field_name: string | null
          id: string
          next_step_id: string | null
          operator: string
          step_id: string
        }
        Insert: {
          condition_type: string
          created_at?: string
          expected_value?: string | null
          field_name?: string | null
          id?: string
          next_step_id?: string | null
          operator: string
          step_id: string
        }
        Update: {
          condition_type?: string
          created_at?: string
          expected_value?: string | null
          field_name?: string | null
          id?: string
          next_step_id?: string | null
          operator?: string
          step_id?: string
        }
        Relationships: [
          {
            foreignKeyName: "ugc_workflow_conditions_next_step_id_fkey"
            columns: ["next_step_id"]
            isOneToOne: false
            referencedRelation: "ugc_workflow_steps"
            referencedColumns: ["id"]
          },
          {
            foreignKeyName: "ugc_workflow_conditions_step_id_fkey"
            columns: ["step_id"]
            isOneToOne: false
            referencedRelation: "ugc_workflow_steps"
            referencedColumns: ["id"]
          },
        ]
      }
      ugc_workflow_executions: {
        Row: {
          brand_id: string
          completed_at: string | null
          context: Json | null
          created_at: string
          creator_id: string
          current_step_id: string | null
          error_message: string | null
          id: string
          started_at: string
          status: string
          updated_at: string
          workflow_id: string
        }
        Insert: {
          brand_id: string
          completed_at?: string | null
          context?: Json | null
          created_at?: string
          creator_id: string
          current_step_id?: string | null
          error_message?: string | null
          id?: string
          started_at?: string
          status?: string
          updated_at?: string
          workflow_id: string
        }
        Update: {
          brand_id?: string
          completed_at?: string | null
          context?: Json | null
          created_at?: string
          creator_id?: string
          current_step_id?: string | null
          error_message?: string | null
          id?: string
          started_at?: string
          status?: string
          updated_at?: string
          workflow_id?: string
        }
        Relationships: [
          {
            foreignKeyName: "ugc_workflow_executions_brand_id_fkey"
            columns: ["brand_id"]
            isOneToOne: false
            referencedRelation: "brands"
            referencedColumns: ["id"]
          },
          {
            foreignKeyName: "ugc_workflow_executions_creator_id_fkey"
            columns: ["creator_id"]
            isOneToOne: false
            referencedRelation: "ugc_creators"
            referencedColumns: ["id"]
          },
          {
            foreignKeyName: "ugc_workflow_executions_current_step_id_fkey"
            columns: ["current_step_id"]
            isOneToOne: false
            referencedRelation: "ugc_workflow_steps"
            referencedColumns: ["id"]
          },
          {
            foreignKeyName: "ugc_workflow_executions_workflow_id_fkey"
            columns: ["workflow_id"]
            isOneToOne: false
            referencedRelation: "ugc_workflow_templates"
            referencedColumns: ["id"]
          },
        ]
      }
      ugc_workflow_step_executions: {
        Row: {
          completed_at: string | null
          created_at: string
          error_message: string | null
          execution_id: string
          id: string
          input_data: Json | null
          output_data: Json | null
          started_at: string | null
          status: string
          step_id: string
          updated_at: string
        }
        Insert: {
          completed_at?: string | null
          created_at?: string
          error_message?: string | null
          execution_id: string
          id?: string
          input_data?: Json | null
          output_data?: Json | null
          started_at?: string | null
          status?: string
          step_id: string
          updated_at?: string
        }
        Update: {
          completed_at?: string | null
          created_at?: string
          error_message?: string | null
          execution_id?: string
          id?: string
          input_data?: Json | null
          output_data?: Json | null
          started_at?: string | null
          status?: string
          step_id?: string
          updated_at?: string
        }
        Relationships: [
          {
            foreignKeyName: "ugc_workflow_step_executions_execution_id_fkey"
            columns: ["execution_id"]
            isOneToOne: false
            referencedRelation: "ugc_workflow_executions"
            referencedColumns: ["id"]
          },
          {
            foreignKeyName: "ugc_workflow_step_executions_step_id_fkey"
            columns: ["step_id"]
            isOneToOne: false
            referencedRelation: "ugc_workflow_steps"
            referencedColumns: ["id"]
          },
        ]
      }
      ugc_workflow_steps: {
        Row: {
          config: Json | null
          created_at: string
          description: string | null
          id: string
          name: string
          step_order: number
          step_type: string
          updated_at: string
          workflow_id: string
        }
        Insert: {
          config?: Json | null
          created_at?: string
          description?: string | null
          id?: string
          name: string
          step_order: number
          step_type: string
          updated_at?: string
          workflow_id: string
        }
        Update: {
          config?: Json | null
          created_at?: string
          description?: string | null
          id?: string
          name?: string
          step_order?: number
          step_type?: string
          updated_at?: string
          workflow_id?: string
        }
        Relationships: [
          {
            foreignKeyName: "ugc_workflow_steps_workflow_id_fkey"
            columns: ["workflow_id"]
            isOneToOne: false
            referencedRelation: "ugc_workflow_templates"
            referencedColumns: ["id"]
          },
        ]
      }
      ugc_workflow_templates: {
        Row: {
          brand_id: string
          category: string
          created_at: string
          description: string | null
          id: string
          is_active: boolean | null
          name: string
          trigger_event: string
          updated_at: string
          user_id: string
        }
        Insert: {
          brand_id: string
          category: string
          created_at?: string
          description?: string | null
          id?: string
          is_active?: boolean | null
          name: string
          trigger_event: string
          updated_at?: string
          user_id: string
        }
        Update: {
          brand_id?: string
          category?: string
          created_at?: string
          description?: string | null
          id?: string
          is_active?: boolean | null
          name?: string
          trigger_event?: string
          updated_at?: string
          user_id?: string
        }
        Relationships: [
          {
            foreignKeyName: "ugc_workflow_templates_brand_id_fkey"
            columns: ["brand_id"]
            isOneToOne: false
            referencedRelation: "brands"
            referencedColumns: ["id"]
          },
        ]
      }
      wireframe_modules: {
        Row: {
          alignment: string | null
          content: Json
          created_at: string | null
          id: string
          is_content_placeholder: boolean | null
          is_design_descriptor: boolean | null
          order_index: number
          position: Json
          type: string
          updated_at: string | null
          wireframe_id: string
        }
        Insert: {
          alignment?: string | null
          content: Json
          created_at?: string | null
          id?: string
          is_content_placeholder?: boolean | null
          is_design_descriptor?: boolean | null
          order_index: number
          position: Json
          type: string
          updated_at?: string | null
          wireframe_id: string
        }
        Update: {
          alignment?: string | null
          content?: Json
          created_at?: string | null
          id?: string
          is_content_placeholder?: boolean | null
          is_design_descriptor?: boolean | null
          order_index?: number
          position?: Json
          type?: string
          updated_at?: string | null
          wireframe_id?: string
        }
        Relationships: [
          {
            foreignKeyName: "wireframe_modules_wireframe_id_fkey"
            columns: ["wireframe_id"]
            isOneToOne: false
            referencedRelation: "wireframes"
            referencedColumns: ["id"]
          },
        ]
      }
      wireframe_shares: {
        Row: {
          created_at: string | null
          created_by: string
          expires_at: string | null
          id: string
          is_editable: boolean | null
          share_id: string
          wireframe_id: string
        }
        Insert: {
          created_at?: string | null
          created_by: string
          expires_at?: string | null
          id?: string
          is_editable?: boolean | null
          share_id: string
          wireframe_id: string
        }
        Update: {
          created_at?: string | null
          created_by?: string
          expires_at?: string | null
          id?: string
          is_editable?: boolean | null
          share_id?: string
          wireframe_id?: string
        }
        Relationships: [
          {
            foreignKeyName: "wireframe_shares_wireframe_id_fkey"
            columns: ["wireframe_id"]
            isOneToOne: false
            referencedRelation: "wireframes"
            referencedColumns: ["id"]
          },
        ]
      }
      wireframes: {
        Row: {
          ai_generated_content: Json | null
          brand_id: string
          competitor_snapshot_url: string | null
          created_at: string | null
          extracted_modules: Json | null
          id: string
          name: string
          page_type_id: string | null
          share_settings: Json | null
          status: string | null
          structure: Json
          system_instructions: string | null
          tldraw_data: Json | null
          updated_at: string | null
          user_id: string
        }
        Insert: {
          ai_generated_content?: Json | null
          brand_id: string
          competitor_snapshot_url?: string | null
          created_at?: string | null
          extracted_modules?: Json | null
          id?: string
          name: string
          page_type_id?: string | null
          share_settings?: Json | null
          status?: string | null
          structure?: Json
          system_instructions?: string | null
          tldraw_data?: Json | null
          updated_at?: string | null
          user_id: string
        }
        Update: {
          ai_generated_content?: Json | null
          brand_id?: string
          competitor_snapshot_url?: string | null
          created_at?: string | null
          extracted_modules?: Json | null
          id?: string
          name?: string
          page_type_id?: string | null
          share_settings?: Json | null
          status?: string | null
          structure?: Json
          system_instructions?: string | null
          tldraw_data?: Json | null
          updated_at?: string | null
          user_id?: string
        }
        Relationships: [
          {
            foreignKeyName: "wireframes_brand_id_fkey"
            columns: ["brand_id"]
            isOneToOne: false
            referencedRelation: "brands"
            referencedColumns: ["id"]
          },
          {
            foreignKeyName: "wireframes_page_type_id_fkey"
            columns: ["page_type_id"]
            isOneToOne: false
            referencedRelation: "page_types"
            referencedColumns: ["id"]
          },
        ]
      }
    }
    Views: {
      concept_editors: {
        Row: {
          brief_batch_id: string | null
          concept_id: string | null
          editor_email: string | null
          editor_id: string | null
          editor_name: string | null
          editor_role: string | null
          editor_specialties: string[] | null
          editor_type: string | null
        }
        Relationships: [
          {
            foreignKeyName: "brief_concepts_brief_batch_id_fkey"
            columns: ["brief_batch_id"]
            isOneToOne: false
            referencedRelation: "brief_batches"
            referencedColumns: ["id"]
          },
          {
            foreignKeyName: "brief_concepts_editor_id_fkey"
            columns: ["editor_id"]
            isOneToOne: false
            referencedRelation: "editors"
            referencedColumns: ["id"]
          },
        ]
      }
    }
    Functions: {
      accept_brand_share_invitation: {
        Args: { p_invitation_token: string }
        Returns: Json
      }
      accept_invitation: {
        Args: { lookup_invitation_token: string }
        Returns: Json
      }
      can_user_edit_brand: {
        Args: { p_brand_id: string; p_user_id?: string }
        Returns: boolean
      }
      check_rls_policies: {
        Args: { table_name: string }
        Returns: {
          policy_name: string
          policy_definition: string
        }[]
      }
      close_email_thread: {
        Args: { p_thread_id: string; p_user_id: string; p_reason?: string }
        Returns: boolean
      }
      create_account: {
        Args: { slug?: string; name?: string }
        Returns: Json
      }
      create_default_page_types: {
        Args: { p_brand_id: string; p_user_id: string }
        Returns: undefined
      }
      create_invitation: {
        Args: {
          account_id: string
          account_role: "owner" | "member"
          invitation_type: "one_time" | "24_hour"
        }
        Returns: Json
      }
      current_user_account_role: {
        Args: { account_id: string }
        Returns: Json
      }
      delete_email_message: {
        Args: { p_message_id: string; p_user_id: string }
        Returns: boolean
      }
      delete_invitation: {
        Args: { invitation_id: string }
        Returns: undefined
      }
      get_account: {
        Args: { account_id: string }
        Returns: Json
      }
      get_account_billing_status: {
        Args: { account_id: string }
        Returns: Json
      }
      get_account_by_slug: {
        Args: { slug: string }
        Returns: Json
      }
      get_account_id: {
        Args: { slug: string }
        Returns: string
      }
      get_account_invitations: {
        Args: {
          account_id: string
          results_limit?: number
          results_offset?: number
        }
        Returns: Json
      }
      get_account_members: {
        Args: {
          account_id: string
          results_limit?: number
          results_offset?: number
        }
        Returns: Json
      }
      get_accounts: {
        Args: Record<PropertyKey, never>
        Returns: Json
      }
      get_brand_editors: {
        Args: { brand_uuid: string }
        Returns: {
          id: string
          name: string
          email: string
          role: string
          specialties: string[]
          is_active: boolean
          notes: string
        }[]
      }
      get_brand_shared_users: {
        Args: { p_brand_id: string }
        Returns: {
          share_id: string
          user_id: string
          email: string
          full_name: string
          role: string
          status: string
          shared_at: string
          accepted_at: string
        }[]
      }
      get_my_todo_list: {
        Args: {
          page_num: number
          page_size_num: number
          sort_column: string
          filter_done_status?: boolean
        }
        Returns: {
          created_at: string
          description: string | null
          done: boolean
          done_at: string | null
          id: number
          owner: string
          title: string
          urgent: boolean
        }[]
      }
      get_or_create_primary_email_thread: {
        Args: { p_creator_id: string; p_brand_id: string; p_subject?: string }
        Returns: string
      }
      get_personal_account: {
        Args: Record<PropertyKey, never>
        Returns: Json
      }
      get_user_accessible_brands: {
        Args: { p_user_id?: string }
        Returns: {
          id: string
          name: string
          user_id: string
          access_type: string
          role: string
          created_at: string
          updated_at: string
        }[]
      }
      get_user_organizations: {
        Args: { user_id_param: string }
        Returns: {
          created_at: string
          id: string
          name: string
          settings: Json | null
          type: string
          updated_at: string
        }[]
      }
      is_member_of_organization: {
        Args: { org_id: string }
        Returns: boolean
      }
      is_user_authenticated: {
        Args: Record<PropertyKey, never>
        Returns: boolean
      }
      lookup_invitation: {
        Args: { lookup_invitation_token: string }
        Returns: Json
      }
      normalize_email_subject: {
        Args: { subject: string }
        Returns: string
      }
      remove_account_member: {
        Args: { account_id: string; user_id: string }
        Returns: undefined
      }
      service_role_upsert_customer_subscription: {
        Args: { account_id: string; customer?: Json; subscription?: Json }
        Returns: undefined
      }
      update_account: {
        Args: {
          account_id: string
          slug?: string
          name?: string
          public_metadata?: Json
          replace_metadata?: boolean
        }
        Returns: Json
      }
      update_account_user_role: {
        Args: {
          account_id: string
          user_id: string
          new_account_role: "owner" | "member"
          make_primary_owner?: boolean
        }
        Returns: undefined
      }
    }
    Enums: {
      [_ in never]: never
    }
    CompositeTypes: {
      [_ in never]: never
    }
  }
}

type DefaultSchema = Database[Extract<keyof Database, "public">]

export type Tables<
  DefaultSchemaTableNameOrOptions extends
    | keyof (DefaultSchema["Tables"] & DefaultSchema["Views"])
    | { schema: keyof Database },
  TableName extends DefaultSchemaTableNameOrOptions extends {
    schema: keyof Database
  }
    ? keyof (Database[DefaultSchemaTableNameOrOptions["schema"]]["Tables"] &
        Database[DefaultSchemaTableNameOrOptions["schema"]]["Views"])
    : never = never,
> = DefaultSchemaTableNameOrOptions extends { schema: keyof Database }
  ? (Database[DefaultSchemaTableNameOrOptions["schema"]]["Tables"] &
      Database[DefaultSchemaTableNameOrOptions["schema"]]["Views"])[TableName] extends {
      Row: infer R
    }
    ? R
    : never
  : DefaultSchemaTableNameOrOptions extends keyof (DefaultSchema["Tables"] &
        DefaultSchema["Views"])
    ? (DefaultSchema["Tables"] &
        DefaultSchema["Views"])[DefaultSchemaTableNameOrOptions] extends {
        Row: infer R
      }
      ? R
      : never
    : never

export type TablesInsert<
  DefaultSchemaTableNameOrOptions extends
    | keyof DefaultSchema["Tables"]
    | { schema: keyof Database },
  TableName extends DefaultSchemaTableNameOrOptions extends {
    schema: keyof Database
  }
    ? keyof Database[DefaultSchemaTableNameOrOptions["schema"]]["Tables"]
    : never = never,
> = DefaultSchemaTableNameOrOptions extends { schema: keyof Database }
  ? Database[DefaultSchemaTableNameOrOptions["schema"]]["Tables"][TableName] extends {
      Insert: infer I
    }
    ? I
    : never
  : DefaultSchemaTableNameOrOptions extends keyof DefaultSchema["Tables"]
    ? DefaultSchema["Tables"][DefaultSchemaTableNameOrOptions] extends {
        Insert: infer I
      }
      ? I
      : never
    : never

export type TablesUpdate<
  DefaultSchemaTableNameOrOptions extends
    | keyof DefaultSchema["Tables"]
    | { schema: keyof Database },
  TableName extends DefaultSchemaTableNameOrOptions extends {
    schema: keyof Database
  }
    ? keyof Database[DefaultSchemaTableNameOrOptions["schema"]]["Tables"]
    : never = never,
> = DefaultSchemaTableNameOrOptions extends { schema: keyof Database }
  ? Database[DefaultSchemaTableNameOrOptions["schema"]]["Tables"][TableName] extends {
      Update: infer U
    }
    ? U
    : never
  : DefaultSchemaTableNameOrOptions extends keyof DefaultSchema["Tables"]
    ? DefaultSchema["Tables"][DefaultSchemaTableNameOrOptions] extends {
        Update: infer U
      }
      ? U
      : never
    : never

export type Enums<
  DefaultSchemaEnumNameOrOptions extends
    | keyof DefaultSchema["Enums"]
    | { schema: keyof Database },
  EnumName extends DefaultSchemaEnumNameOrOptions extends {
    schema: keyof Database
  }
    ? keyof Database[DefaultSchemaEnumNameOrOptions["schema"]]["Enums"]
    : never = never,
> = DefaultSchemaEnumNameOrOptions extends { schema: keyof Database }
  ? Database[DefaultSchemaEnumNameOrOptions["schema"]]["Enums"][EnumName]
  : DefaultSchemaEnumNameOrOptions extends keyof DefaultSchema["Enums"]
    ? DefaultSchema["Enums"][DefaultSchemaEnumNameOrOptions]
    : never

export type CompositeTypes<
  PublicCompositeTypeNameOrOptions extends
    | keyof DefaultSchema["CompositeTypes"]
    | { schema: keyof Database },
  CompositeTypeName extends PublicCompositeTypeNameOrOptions extends {
    schema: keyof Database
  }
    ? keyof Database[PublicCompositeTypeNameOrOptions["schema"]]["CompositeTypes"]
    : never = never,
> = PublicCompositeTypeNameOrOptions extends { schema: keyof Database }
  ? Database[PublicCompositeTypeNameOrOptions["schema"]]["CompositeTypes"][CompositeTypeName]
  : PublicCompositeTypeNameOrOptions extends keyof DefaultSchema["CompositeTypes"]
    ? DefaultSchema["CompositeTypes"][PublicCompositeTypeNameOrOptions]
    : never

export const Constants = {
  public: {
    Enums: {},
  },
} as const<|MERGE_RESOLUTION|>--- conflicted
+++ resolved
@@ -7,6 +7,31 @@
   | Json[]
 
 export type Database = {
+  graphql_public: {
+    Tables: {
+      [_ in never]: never
+    }
+    Views: {
+      [_ in never]: never
+    }
+    Functions: {
+      graphql: {
+        Args: {
+          operationName?: string
+          query?: string
+          variables?: Json
+          extensions?: Json
+        }
+        Returns: Json
+      }
+    }
+    Enums: {
+      [_ in never]: never
+    }
+    CompositeTypes: {
+      [_ in never]: never
+    }
+  }
   public: {
     Tables: {
       ad_batches: {
@@ -2354,8 +2379,6 @@
       ugc_email_messages: {
         Row: {
           created_at: string
-          deleted_at: string | null
-          deleted_by: string | null
           from_email: string
           html_content: string
           id: string
@@ -2371,8 +2394,6 @@
         }
         Insert: {
           created_at?: string
-          deleted_at?: string | null
-          deleted_by?: string | null
           from_email: string
           html_content: string
           id?: string
@@ -2388,8 +2409,6 @@
         }
         Update: {
           created_at?: string
-          deleted_at?: string | null
-          deleted_by?: string | null
           from_email?: string
           html_content?: string
           id?: string
@@ -2592,39 +2611,27 @@
       ugc_email_threads: {
         Row: {
           brand_id: string
-          close_reason: string | null
-          closed_at: string | null
-          closed_by: string | null
           created_at: string
           creator_id: string
           id: string
-          is_primary: boolean | null
           status: string | null
           thread_subject: string
           updated_at: string
         }
         Insert: {
           brand_id: string
-          close_reason?: string | null
-          closed_at?: string | null
-          closed_by?: string | null
           created_at?: string
           creator_id: string
           id?: string
-          is_primary?: boolean | null
           status?: string | null
           thread_subject: string
           updated_at?: string
         }
         Update: {
           brand_id?: string
-          close_reason?: string | null
-          closed_at?: string | null
-          closed_by?: string | null
           created_at?: string
           creator_id?: string
           id?: string
-          is_primary?: boolean | null
           status?: string | null
           thread_subject?: string
           updated_at?: string
@@ -2646,45 +2653,6 @@
           },
         ]
       }
-<<<<<<< HEAD
-      ugc_form_field_options: {
-        Row: {
-          created_at: string
-          display_order: number | null
-          field_name: string
-          form_config_id: string
-          id: string
-          is_active: boolean | null
-          option_label: string
-          option_value: string
-        }
-        Insert: {
-          created_at?: string
-          display_order?: number | null
-          field_name: string
-          form_config_id: string
-          id?: string
-          is_active?: boolean | null
-          option_label: string
-          option_value: string
-        }
-        Update: {
-          created_at?: string
-          display_order?: number | null
-          field_name?: string
-          form_config_id?: string
-          id?: string
-          is_active?: boolean | null
-          option_label?: string
-          option_value?: string
-        }
-        Relationships: [
-          {
-            foreignKeyName: "ugc_form_field_options_form_config_id_fkey"
-            columns: ["form_config_id"]
-            isOneToOne: false
-            referencedRelation: "ugc_onboarding_form_configs"
-=======
       ugc_human_intervention_queue: {
         Row: {
           assigned_to: string | null
@@ -2970,760 +2938,6 @@
             columns: ["brand_id"]
             isOneToOne: false
             referencedRelation: "brands"
->>>>>>> 1d7428e2
-            referencedColumns: ["id"]
-          },
-        ]
-      }
-<<<<<<< HEAD
-      ugc_form_submissions: {
-=======
-      ugc_script_shares: {
->>>>>>> 1d7428e2
-        Row: {
-          brand_id: string
-          created_at: string
-          creator_id: string | null
-          form_config_id: string
-          id: string
-          review_notes: string | null
-          reviewed_at: string | null
-          reviewed_by: string | null
-          status: string
-          submission_data: Json
-          submitted_ip: string | null
-          updated_at: string
-          user_agent: string | null
-          utm_campaign: string | null
-          utm_medium: string | null
-          utm_source: string | null
-        }
-        Insert: {
-          brand_id: string
-          created_at?: string
-          creator_id?: string | null
-          form_config_id: string
-          id?: string
-          review_notes?: string | null
-          reviewed_at?: string | null
-          reviewed_by?: string | null
-          status?: string
-          submission_data?: Json
-          submitted_ip?: string | null
-          updated_at?: string
-          user_agent?: string | null
-          utm_campaign?: string | null
-          utm_medium?: string | null
-          utm_source?: string | null
-        }
-        Update: {
-          brand_id?: string
-          created_at?: string
-          creator_id?: string | null
-          form_config_id?: string
-          id?: string
-          review_notes?: string | null
-          reviewed_at?: string | null
-          reviewed_by?: string | null
-          status?: string
-          submission_data?: Json
-          submitted_ip?: string | null
-          updated_at?: string
-          user_agent?: string | null
-          utm_campaign?: string | null
-          utm_medium?: string | null
-          utm_source?: string | null
-        }
-        Relationships: [
-          {
-            foreignKeyName: "ugc_form_submissions_brand_id_fkey"
-            columns: ["brand_id"]
-            isOneToOne: false
-            referencedRelation: "brands"
-            referencedColumns: ["id"]
-          },
-          {
-            foreignKeyName: "ugc_form_submissions_creator_id_fkey"
-            columns: ["creator_id"]
-            isOneToOne: false
-            referencedRelation: "ugc_creators"
-            referencedColumns: ["id"]
-          },
-          {
-            foreignKeyName: "ugc_form_submissions_form_config_id_fkey"
-            columns: ["form_config_id"]
-            isOneToOne: false
-            referencedRelation: "ugc_onboarding_form_configs"
-            referencedColumns: ["id"]
-          },
-        ]
-      }
-      ugc_human_intervention_queue: {
-        Row: {
-          assigned_to: string | null
-          brand_id: string
-          completed_at: string | null
-          completed_by: string | null
-          context: Json | null
-          created_at: string
-          creator_id: string
-          description: string | null
-          due_date: string | null
-          execution_id: string
-          id: string
-          priority: string | null
-          resolution_notes: string | null
-          status: string
-          step_id: string
-          title: string
-          updated_at: string
-        }
-        Insert: {
-          assigned_to?: string | null
-          brand_id: string
-          completed_at?: string | null
-          completed_by?: string | null
-          context?: Json | null
-          created_at?: string
-          creator_id: string
-          description?: string | null
-          due_date?: string | null
-          execution_id: string
-          id?: string
-          priority?: string | null
-          resolution_notes?: string | null
-          status?: string
-          step_id: string
-          title: string
-          updated_at?: string
-        }
-        Update: {
-          assigned_to?: string | null
-          brand_id?: string
-          completed_at?: string | null
-          completed_by?: string | null
-          context?: Json | null
-          created_at?: string
-          creator_id?: string
-          description?: string | null
-          due_date?: string | null
-          execution_id?: string
-          id?: string
-          priority?: string | null
-          resolution_notes?: string | null
-          status?: string
-          step_id?: string
-          title?: string
-          updated_at?: string
-        }
-        Relationships: [
-          {
-            foreignKeyName: "ugc_human_intervention_queue_brand_id_fkey"
-            columns: ["brand_id"]
-            isOneToOne: false
-            referencedRelation: "brands"
-            referencedColumns: ["id"]
-          },
-          {
-            foreignKeyName: "ugc_human_intervention_queue_creator_id_fkey"
-            columns: ["creator_id"]
-            isOneToOne: false
-            referencedRelation: "ugc_creators"
-            referencedColumns: ["id"]
-          },
-          {
-            foreignKeyName: "ugc_human_intervention_queue_execution_id_fkey"
-            columns: ["execution_id"]
-            isOneToOne: false
-            referencedRelation: "ugc_workflow_executions"
-            referencedColumns: ["id"]
-          },
-          {
-            foreignKeyName: "ugc_human_intervention_queue_step_id_fkey"
-            columns: ["step_id"]
-            isOneToOne: false
-            referencedRelation: "ugc_workflow_steps"
-            referencedColumns: ["id"]
-          },
-        ]
-      }
-<<<<<<< HEAD
-      ugc_job_applications: {
-=======
-      ugc_workflow_actions: {
-        Row: {
-          action_type: string
-          created_at: string
-          description: string | null
-          id: string
-          input_schema: Json | null
-          is_system: boolean | null
-          name: string
-          output_schema: Json | null
-        }
-        Insert: {
-          action_type: string
-          created_at?: string
-          description?: string | null
-          id?: string
-          input_schema?: Json | null
-          is_system?: boolean | null
-          name: string
-          output_schema?: Json | null
-        }
-        Update: {
-          action_type?: string
-          created_at?: string
-          description?: string | null
-          id?: string
-          input_schema?: Json | null
-          is_system?: boolean | null
-          name?: string
-          output_schema?: Json | null
-        }
-        Relationships: []
-      }
-      ugc_workflow_conditions: {
-        Row: {
-          condition_type: string
-          created_at: string
-          expected_value: string | null
-          field_name: string | null
-          id: string
-          next_step_id: string | null
-          operator: string
-          step_id: string
-        }
-        Insert: {
-          condition_type: string
-          created_at?: string
-          expected_value?: string | null
-          field_name?: string | null
-          id?: string
-          next_step_id?: string | null
-          operator: string
-          step_id: string
-        }
-        Update: {
-          condition_type?: string
-          created_at?: string
-          expected_value?: string | null
-          field_name?: string | null
-          id?: string
-          next_step_id?: string | null
-          operator?: string
-          step_id?: string
-        }
-        Relationships: [
-          {
-            foreignKeyName: "ugc_workflow_conditions_next_step_id_fkey"
-            columns: ["next_step_id"]
-            isOneToOne: false
-            referencedRelation: "ugc_workflow_steps"
-            referencedColumns: ["id"]
-          },
-          {
-            foreignKeyName: "ugc_workflow_conditions_step_id_fkey"
-            columns: ["step_id"]
-            isOneToOne: false
-            referencedRelation: "ugc_workflow_steps"
-            referencedColumns: ["id"]
-          },
-        ]
-      }
-      ugc_workflow_executions: {
-        Row: {
-          brand_id: string
-          completed_at: string | null
-          context: Json | null
-          created_at: string
-          creator_id: string
-          current_step_id: string | null
-          error_message: string | null
-          id: string
-          started_at: string
-          status: string
-          updated_at: string
-          workflow_id: string
-        }
-        Insert: {
-          brand_id: string
-          completed_at?: string | null
-          context?: Json | null
-          created_at?: string
-          creator_id: string
-          current_step_id?: string | null
-          error_message?: string | null
-          id?: string
-          started_at?: string
-          status?: string
-          updated_at?: string
-          workflow_id: string
-        }
-        Update: {
-          brand_id?: string
-          completed_at?: string | null
-          context?: Json | null
-          created_at?: string
-          creator_id?: string
-          current_step_id?: string | null
-          error_message?: string | null
-          id?: string
-          started_at?: string
-          status?: string
-          updated_at?: string
-          workflow_id?: string
-        }
-        Relationships: [
-          {
-            foreignKeyName: "ugc_workflow_executions_brand_id_fkey"
-            columns: ["brand_id"]
-            isOneToOne: false
-            referencedRelation: "brands"
-            referencedColumns: ["id"]
-          },
-          {
-            foreignKeyName: "ugc_workflow_executions_creator_id_fkey"
-            columns: ["creator_id"]
-            isOneToOne: false
-            referencedRelation: "ugc_creators"
-            referencedColumns: ["id"]
-          },
-          {
-            foreignKeyName: "ugc_workflow_executions_current_step_id_fkey"
-            columns: ["current_step_id"]
-            isOneToOne: false
-            referencedRelation: "ugc_workflow_steps"
-            referencedColumns: ["id"]
-          },
-          {
-            foreignKeyName: "ugc_workflow_executions_workflow_id_fkey"
-            columns: ["workflow_id"]
-            isOneToOne: false
-            referencedRelation: "ugc_workflow_templates"
-            referencedColumns: ["id"]
-          },
-        ]
-      }
-      ugc_workflow_step_executions: {
-        Row: {
-          completed_at: string | null
-          created_at: string
-          error_message: string | null
-          execution_id: string
-          id: string
-          input_data: Json | null
-          output_data: Json | null
-          started_at: string | null
-          status: string
-          step_id: string
-          updated_at: string
-        }
-        Insert: {
-          completed_at?: string | null
-          created_at?: string
-          error_message?: string | null
-          execution_id: string
-          id?: string
-          input_data?: Json | null
-          output_data?: Json | null
-          started_at?: string | null
-          status?: string
-          step_id: string
-          updated_at?: string
-        }
-        Update: {
-          completed_at?: string | null
-          created_at?: string
-          error_message?: string | null
-          execution_id?: string
-          id?: string
-          input_data?: Json | null
-          output_data?: Json | null
-          started_at?: string | null
-          status?: string
-          step_id?: string
-          updated_at?: string
-        }
-        Relationships: [
-          {
-            foreignKeyName: "ugc_workflow_step_executions_execution_id_fkey"
-            columns: ["execution_id"]
-            isOneToOne: false
-            referencedRelation: "ugc_workflow_executions"
-            referencedColumns: ["id"]
-          },
-          {
-            foreignKeyName: "ugc_workflow_step_executions_step_id_fkey"
-            columns: ["step_id"]
-            isOneToOne: false
-            referencedRelation: "ugc_workflow_steps"
-            referencedColumns: ["id"]
-          },
-        ]
-      }
-      ugc_workflow_steps: {
-        Row: {
-          config: Json | null
-          created_at: string
-          description: string | null
-          id: string
-          name: string
-          step_order: number
-          step_type: string
-          updated_at: string
-          workflow_id: string
-        }
-        Insert: {
-          config?: Json | null
-          created_at?: string
-          description?: string | null
-          id?: string
-          name: string
-          step_order: number
-          step_type: string
-          updated_at?: string
-          workflow_id: string
-        }
-        Update: {
-          config?: Json | null
-          created_at?: string
-          description?: string | null
-          id?: string
-          name?: string
-          step_order?: number
-          step_type?: string
-          updated_at?: string
-          workflow_id?: string
-        }
-        Relationships: [
-          {
-            foreignKeyName: "ugc_workflow_steps_workflow_id_fkey"
-            columns: ["workflow_id"]
-            isOneToOne: false
-            referencedRelation: "ugc_workflow_templates"
-            referencedColumns: ["id"]
-          },
-        ]
-      }
-      ugc_workflow_templates: {
-        Row: {
-          brand_id: string
-          category: string
-          created_at: string
-          description: string | null
-          id: string
-          is_active: boolean | null
-          name: string
-          trigger_event: string
-          updated_at: string
-          user_id: string
-        }
-        Insert: {
-          brand_id: string
-          category: string
-          created_at?: string
-          description?: string | null
-          id?: string
-          is_active?: boolean | null
-          name: string
-          trigger_event: string
-          updated_at?: string
-          user_id: string
-        }
-        Update: {
-          brand_id?: string
-          category?: string
-          created_at?: string
-          description?: string | null
-          id?: string
-          is_active?: boolean | null
-          name?: string
-          trigger_event?: string
-          updated_at?: string
-          user_id?: string
-        }
-        Relationships: [
-          {
-            foreignKeyName: "ugc_workflow_templates_brand_id_fkey"
-            columns: ["brand_id"]
-            isOneToOne: false
-            referencedRelation: "brands"
-            referencedColumns: ["id"]
-          },
-        ]
-      }
-      wireframe_modules: {
->>>>>>> 1d7428e2
-        Row: {
-          cover_letter: string | null
-          created_at: string
-          creator_id: string | null
-          id: string
-          job_id: string
-          marketplace_application_id: string | null
-          portfolio_samples: string[] | null
-          proposed_rate: number | null
-          review_notes: string | null
-          reviewed_at: string | null
-          reviewed_by: string | null
-          status: string | null
-          updated_at: string
-        }
-        Insert: {
-          cover_letter?: string | null
-          created_at?: string
-          creator_id?: string | null
-          id?: string
-          job_id: string
-          marketplace_application_id?: string | null
-          portfolio_samples?: string[] | null
-          proposed_rate?: number | null
-          review_notes?: string | null
-          reviewed_at?: string | null
-          reviewed_by?: string | null
-          status?: string | null
-          updated_at?: string
-        }
-        Update: {
-          cover_letter?: string | null
-          created_at?: string
-          creator_id?: string | null
-          id?: string
-          job_id?: string
-          marketplace_application_id?: string | null
-          portfolio_samples?: string[] | null
-          proposed_rate?: number | null
-          review_notes?: string | null
-          reviewed_at?: string | null
-          reviewed_by?: string | null
-          status?: string | null
-          updated_at?: string
-        }
-        Relationships: [
-          {
-            foreignKeyName: "ugc_job_applications_creator_id_fkey"
-            columns: ["creator_id"]
-            isOneToOne: false
-            referencedRelation: "ugc_creators"
-            referencedColumns: ["id"]
-          },
-          {
-            foreignKeyName: "ugc_job_applications_job_id_fkey"
-            columns: ["job_id"]
-            isOneToOne: false
-            referencedRelation: "ugc_brand_job_postings"
-            referencedColumns: ["id"]
-          },
-          {
-            foreignKeyName: "ugc_job_applications_marketplace_application_id_fkey"
-            columns: ["marketplace_application_id"]
-            isOneToOne: false
-            referencedRelation: "ugc_marketplace_applications"
-            referencedColumns: ["id"]
-          },
-        ]
-      }
-      ugc_marketplace_applications: {
-        Row: {
-          application_data: Json | null
-          consent_email: boolean | null
-          consent_sms: boolean | null
-          content_types: string[] | null
-          created_at: string
-          creator_id: string | null
-          demographics: Json | null
-          email: string
-          id: string
-          instagram_handle: string | null
-          name: string
-          phone_number: string | null
-          platforms: string[] | null
-          portfolio_link: string | null
-          review_notes: string | null
-          reviewed_at: string | null
-          reviewed_by: string | null
-          status: string | null
-          tiktok_handle: string | null
-          updated_at: string
-        }
-        Insert: {
-          application_data?: Json | null
-          consent_email?: boolean | null
-          consent_sms?: boolean | null
-          content_types?: string[] | null
-          created_at?: string
-          creator_id?: string | null
-          demographics?: Json | null
-          email: string
-          id?: string
-          instagram_handle?: string | null
-          name: string
-          phone_number?: string | null
-          platforms?: string[] | null
-          portfolio_link?: string | null
-          review_notes?: string | null
-          reviewed_at?: string | null
-          reviewed_by?: string | null
-          status?: string | null
-          tiktok_handle?: string | null
-          updated_at?: string
-        }
-        Update: {
-          application_data?: Json | null
-          consent_email?: boolean | null
-          consent_sms?: boolean | null
-          content_types?: string[] | null
-          created_at?: string
-          creator_id?: string | null
-          demographics?: Json | null
-          email?: string
-          id?: string
-          instagram_handle?: string | null
-          name?: string
-          phone_number?: string | null
-          platforms?: string[] | null
-          portfolio_link?: string | null
-          review_notes?: string | null
-          reviewed_at?: string | null
-          reviewed_by?: string | null
-          status?: string | null
-          tiktok_handle?: string | null
-          updated_at?: string
-        }
-        Relationships: [
-          {
-            foreignKeyName: "ugc_marketplace_applications_creator_id_fkey"
-            columns: ["creator_id"]
-            isOneToOne: false
-            referencedRelation: "ugc_creators"
-            referencedColumns: ["id"]
-          },
-        ]
-      }
-      ugc_message_templates: {
-        Row: {
-          ai_prompt: string | null
-          brand_id: string
-          content: string
-          created_at: string
-          id: string
-          is_ai_generated: boolean | null
-          name: string
-          subject: string | null
-          template_type: string
-          updated_at: string
-          user_id: string
-          variables: string[] | null
-        }
-        Insert: {
-          ai_prompt?: string | null
-          brand_id: string
-          content: string
-          created_at?: string
-          id?: string
-          is_ai_generated?: boolean | null
-          name: string
-          subject?: string | null
-          template_type: string
-          updated_at?: string
-          user_id: string
-          variables?: string[] | null
-        }
-        Update: {
-          ai_prompt?: string | null
-          brand_id?: string
-          content?: string
-          created_at?: string
-          id?: string
-          is_ai_generated?: boolean | null
-          name?: string
-          subject?: string | null
-          template_type?: string
-          updated_at?: string
-          user_id?: string
-          variables?: string[] | null
-        }
-        Relationships: [
-          {
-            foreignKeyName: "ugc_message_templates_brand_id_fkey"
-            columns: ["brand_id"]
-            isOneToOne: false
-            referencedRelation: "brands"
-            referencedColumns: ["id"]
-          },
-        ]
-      }
-      ugc_onboarding_form_configs: {
-        Row: {
-          auto_assign_status: string | null
-          brand_id: string
-          branding: Json | null
-          collect_address: boolean | null
-          collect_demographics: boolean | null
-          collect_portfolio: boolean | null
-          collect_social_handles: boolean | null
-          created_at: string
-          custom_fields: Json | null
-          description: string | null
-          form_name: string
-          id: string
-          is_active: boolean | null
-          is_public: boolean | null
-          notification_emails: string[] | null
-          requires_approval: boolean | null
-          success_message: string | null
-          updated_at: string
-          welcome_message: string | null
-        }
-        Insert: {
-          auto_assign_status?: string | null
-          brand_id: string
-          branding?: Json | null
-          collect_address?: boolean | null
-          collect_demographics?: boolean | null
-          collect_portfolio?: boolean | null
-          collect_social_handles?: boolean | null
-          created_at?: string
-          custom_fields?: Json | null
-          description?: string | null
-          form_name?: string
-          id?: string
-          is_active?: boolean | null
-          is_public?: boolean | null
-          notification_emails?: string[] | null
-          requires_approval?: boolean | null
-          success_message?: string | null
-          updated_at?: string
-          welcome_message?: string | null
-        }
-        Update: {
-          auto_assign_status?: string | null
-          brand_id?: string
-          branding?: Json | null
-          collect_address?: boolean | null
-          collect_demographics?: boolean | null
-          collect_portfolio?: boolean | null
-          collect_social_handles?: boolean | null
-          created_at?: string
-          custom_fields?: Json | null
-          description?: string | null
-          form_name?: string
-          id?: string
-          is_active?: boolean | null
-          is_public?: boolean | null
-          notification_emails?: string[] | null
-          requires_approval?: boolean | null
-          success_message?: string | null
-          updated_at?: string
-          welcome_message?: string | null
-        }
-        Relationships: [
-          {
-            foreignKeyName: "ugc_onboarding_form_configs_brand_id_fkey"
-            columns: ["brand_id"]
-            isOneToOne: false
-            referencedRelation: "brands"
             referencedColumns: ["id"]
           },
         ]
@@ -4355,10 +3569,6 @@
           policy_definition: string
         }[]
       }
-      close_email_thread: {
-        Args: { p_thread_id: string; p_user_id: string; p_reason?: string }
-        Returns: boolean
-      }
       create_account: {
         Args: { slug?: string; name?: string }
         Returns: Json
@@ -4378,10 +3588,6 @@
       current_user_account_role: {
         Args: { account_id: string }
         Returns: Json
-      }
-      delete_email_message: {
-        Args: { p_message_id: string; p_user_id: string }
-        Returns: boolean
       }
       delete_invitation: {
         Args: { invitation_id: string }
@@ -4466,10 +3672,6 @@
           urgent: boolean
         }[]
       }
-      get_or_create_primary_email_thread: {
-        Args: { p_creator_id: string; p_brand_id: string; p_subject?: string }
-        Returns: string
-      }
       get_personal_account: {
         Args: Record<PropertyKey, never>
         Returns: Json
@@ -4508,10 +3710,6 @@
       lookup_invitation: {
         Args: { lookup_invitation_token: string }
         Returns: Json
-      }
-      normalize_email_subject: {
-        Args: { subject: string }
-        Returns: string
       }
       remove_account_member: {
         Args: { account_id: string; user_id: string }
@@ -4656,6 +3854,9 @@
     : never
 
 export const Constants = {
+  graphql_public: {
+    Enums: {},
+  },
   public: {
     Enums: {},
   },
